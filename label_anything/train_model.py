import tqdm
import torch
<<<<<<< HEAD
from torch.optim import Adam
from save import save_model
from utils.utils import log_every_n
from label_anything.logger.text_logger import get_logger
=======
import comet_ml
from comet_ml.integration.pytorch import log_model
import os
from logger import logger

comet_information = {
    'apykey': os.getenv('COMET_API_KEY'),
    'project_name': 'label-anything',
}

comet_ml.init(comet_information)

experiment = comet_ml.Experiment()
experiment_name = 'random-name'
hyper_params = {"batch_size": 100, "num_epochs": 2, "learning_rate": 0.01}
>>>>>>> 136b80fc

logger = get_logger(__name__)


def train(args, model, optimizer, criterion, dataloader, epoch, comet_logger):
    model.train()
    total_loss = 0
    correct = 0

    for batch_idx, batch_dict in tqdm(enumerate(dataloader)):
        optimizer.zero_grad()
        image_dict, gt = batch_dict

        outputs = model(image_dict)
        loss = criterion(outputs, gt)

        pred = outputs.argmax(dim=1, keepdim=True)

        loss.backward()
        optimizer.step()

        batch_correct = pred.eq(image_dict["example"].view_as(pred)).sum().item()
        batch_total = image_dict["example"].size(0)

        total_loss += loss.item()
        correct += batch_correct
        comet_logger.log_metric("batch_accuracy", batch_correct / batch_total)
        if log_every_n(batch_idx, args.logger["n_iter"]):
            comet_logger.log_image()

    total_loss /= len(dataloader.dataset)
    correct /= len(dataloader.dataset)

    comet_logger.log_metrics({"accuracy": correct, "loss": total_loss}, epoch=epoch)


def test(model, criterion, dataloader, epoch, comet_logger):
    model.eval()
    total_loss = 0
    correct = 0

    with torch.no_grad():
        for batch_idx, batch_dict in tqdm(enumerate(dataloader)):
            image_dict, gt = batch_dict

            output = model(image_dict)
            total_loss += criterion(output, gt).item()  # sum up batch loss
            pred = output.argmax(
                dim=1,
                keepdim=True,
            )  # get the index of the max log-probability
            correct += pred.eq(image_dict["example"].view_as(pred)).sum().item()

        total_loss /= len(dataloader.dataset)
        correct /= len(dataloader.dataset)

        comet_logger.log_metrics({"accuracy": correct, "loss": total_loss}, epoch=epoch)


def run(args, model, dataloader, comet_logger, experiment, hyper_params):
    logger.info("Start run")
    device = torch.device("cuda" if torch.cuda.is_available() else "cpu")
    logger.info(f"Using device: {device}")

    if torch.cuda.device_count() > 1:
        logger.info(f"Using {torch.cuda.device_count()} GPUs")
        model = torch.nn.DataParallel(model)
    model.to(device)

    # Loss and Optimizer da overraidere
    criterion = hyper_params["loss"]
    optimizer = Adam(model.parameters(), lr=hyper_params["learning_rate"])

    # Train the Model
    with experiment.train():
        logger.info(f"Running Model Training {args.name}")
        for epoch in range(hyper_params["num_epochs"]):
            logger.info("Epoch: {}/{}".format(epoch, hyper_params["num_epochs"]))
            train(args, model, optimizer, criterion, dataloader, epoch, comet_logger)

    save_model(experiment, model, model._get_name)
    logger.info(f"Finished Training {args.name}")

    with experiment.test():
        logger.info(f"Running Model Testing {args.name}")
        for epoch in range(hyper_params["num_epochs"]):
            test(args, model, criterion, dataloader, comet_logger)

    logger.info(f"Finished Testing {args.name}")
    experiment.end()<|MERGE_RESOLUTION|>--- conflicted
+++ resolved
@@ -1,27 +1,11 @@
 import tqdm
 import torch
-<<<<<<< HEAD
+
 from torch.optim import Adam
 from save import save_model
 from utils.utils import log_every_n
 from label_anything.logger.text_logger import get_logger
-=======
-import comet_ml
-from comet_ml.integration.pytorch import log_model
-import os
-from logger import logger
 
-comet_information = {
-    'apykey': os.getenv('COMET_API_KEY'),
-    'project_name': 'label-anything',
-}
-
-comet_ml.init(comet_information)
-
-experiment = comet_ml.Experiment()
-experiment_name = 'random-name'
-hyper_params = {"batch_size": 100, "num_epochs": 2, "learning_rate": 0.01}
->>>>>>> 136b80fc
 
 logger = get_logger(__name__)
 
