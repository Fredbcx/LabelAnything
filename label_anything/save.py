from comet_ml.integration.pytorch import log_model
from logger.text_logger import get_logger

<<<<<<< HEAD
=======

>>>>>>> cfde3e05
logger = get_logger(__name__)


def save_model(experiment, model, model_name):
    logger.info(f"Saving Model {model_name}")
    log_model(experiment, model, model_name)
    logger.info(f"Finished Saving Model")


def save_model_for_resume(epoch, model, optimizer, loss, experiment, model_name):
    logger.info(f"Saving Model for Resume {epoch}")
    model_checkpoint = {
        "epoch": epoch,
        "model_state_dict": model.state_dict(),
        "optimizer_state_dict": optimizer.state_dict(),
        "loss": loss,
    }
    log_model(experiment, model_checkpoint, model_name)<|MERGE_RESOLUTION|>--- conflicted
+++ resolved
@@ -1,10 +1,7 @@
 from comet_ml.integration.pytorch import log_model
 from logger.text_logger import get_logger
 
-<<<<<<< HEAD
-=======
 
->>>>>>> cfde3e05
 logger = get_logger(__name__)
 
 
