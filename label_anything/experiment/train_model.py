from tqdm import tqdm
import torch

from torch.optim import AdamW
from label_anything.logger.text_logger import get_logger
from label_anything.experiment.substitution import Substitutor
from label_anything.utils.utils import log_every_n
from label_anything.utils.loss import LabelAnythingLoss
from .save import save_model
from accelerate import Accelerator
from label_anything.utils.metrics import jaccard, fbiou

logger = get_logger(__name__)


def train_epoch(
    model,
    optimizer,
    criterion,
    dataloader,
    epoch,
    comet_logger,
    accelerator,
    train_params,
):
    model.train()
    total_loss = 0
    total_jaccard = 0
    total_fbiou = 0
    first_step_loss = 0
    first_step_jaccard = 0
    first_step_fbiou = 0
    batch_size = dataloader.batch_size

    model, optimizer, dataloader = accelerator.prepare(model, optimizer, dataloader)

    bar = tqdm(enumerate(dataloader), total=len(dataloader), postfix={"loss": 0})
    tot_steps = 0

    for batch_idx, batch_dict in bar:
        substitutor = Substitutor(
            batch_dict,
            threshold=train_params.get("substitution_threshold", None),
            num_points=train_params.get("num_points", 1),
        )
        for i, (input_dict, gt) in enumerate(substitutor):
            optimizer.zero_grad()

            outputs = model(input_dict)
            loss = criterion(outputs, gt)

            pred = outputs.argmax(dim=1)

            accelerator.backward(loss)
            optimizer.step()


            jaccard_value = jaccard(pred, gt, num_classes=outputs.shape[1])
            fbiou_value = fbiou(outputs, gt)

            total_loss += loss.item()
            total_jaccard += jaccard_value.item()
            total_fbiou = fbiou_value.item()
            if i == 0:
                first_step_loss += loss.item()
                first_step_jaccard += jaccard_value.item()

            comet_logger.log_metric("batch_jaccard", jaccard_value.item())

<<<<<<< HEAD
            image_idx = batch_idx * dataloader.batch_size
            # if log_every_n(
            #     image_idx - 1, train_params["logger"].get("log_frequency", None)
            # ):
            #     dataloader.dataset.log_images = True
            # if log_every_n(
            #     image_idx, train_params["logger"].get("log_frequency", None)
            # ):
            #     comet_logger.log_batch(
            #         batch_idx=batch_idx,
            #         step=i,
            #         input_dict=input_dict,
            #         categories=dataloader.dataset.categories,
            #     )
            #     comet_logger.log_gt(
            #         batch_idx,
            #         i,
            #         input_dict,
            #         gt,
            #         categories=dataloader.dataset.categories,
            #     )
            #     dataloader.dataset.log_images = False
=======
            image_idx = batch_idx * batch_size
            if log_every_n(
                image_idx - batch_size, train_params["logger"].get("log_frequency", None)
            ):
                dataloader.dataset.log_images = True
            if log_every_n(
                image_idx, train_params["logger"].get("log_frequency", None)
            ):
                comet_logger.log_batch(
                    batch_idx=batch_idx,
                    step=tot_steps,
                    substitution_step=i,
                    input_dict=input_dict,
                    categories=dataloader.dataset.categories,
                )
                comet_logger.log_gt_pred(
                    batch_idx=batch_idx,
                    step=tot_steps,
                    substitution_step=i,
                    input_dict=input_dict,
                    gt=gt,
                    pred=outputs,
                    categories=dataloader.dataset.categories,
                )
                dataloader.dataset.log_images = False
            substitutor.generate_new_points(outputs, gt)
>>>>>>> d4ae19e9
            bar.set_postfix(
                {
                    "loss": loss.item(),
                    "jac/miou": jaccard_value.item(),
                    "fbiou": fbiou_value.item(),
                }
            )
            tot_steps += 1

    total_loss /= tot_steps
    total_jaccard /= tot_steps
    total_fbiou /= tot_steps
    first_step_loss /= len(dataloader)
    first_step_jaccard /= len(dataloader)
    first_step_fbiou /= len(dataloader)

    comet_logger.log_metrics(
        {
            "loss": total_loss,
            "jaccard": total_jaccard,
            "first_step_loss": first_step_loss,
            "first_step_jaccard": first_step_jaccard,
        },
        epoch=epoch,
    )


def validate(model, criterion, dataloader, epoch, comet_logger):
    model.eval()
    total_loss = 0
    jaccard_value = 0
    fbiou_value = 0

    with torch.no_grad():
        for batch_idx, batch_dict in tqdm(enumerate(dataloader)):
            image_dict, gt = batch_dict

            output = model(image_dict)
            jaccard_value += jaccard(output, gt, num_classes=output.shape[1])
            fbiou_value += fbiou(output, gt, num_classes=output.shape[1])
            total_loss += criterion(output, gt).item()  # sum up batch loss

        total_loss /= len(dataloader.dataset)

        comet_logger.log_metrics(
            {"jaccard": jaccard_value, "loss": total_loss, "fbiou": fbiou_value},
            epoch=epoch,
        )


def test(model, criterion, dataloader, comet_logger):
    model.eval()
    total_loss = 0
    jaccard_value = 0
    fbiou_value = 0

    examples = dataloader.dataset.get_examples()
    class_embeddings = model.get_class_embeddings(examples)

    with torch.no_grad():
        for batch_idx, batch_dict in tqdm(enumerate(dataloader)):
            image_dict, gt = batch_dict

            output = model.predict(image_dict, class_embeddings)
            jaccard_value += jaccard(output, gt, num_classes=output.shape[1])
            fbiou_value += fbiou(output, gt, num_classes=output.shape[1])
            total_loss += criterion(output, gt).item()  # sum up batch loss

        total_loss /= len(dataloader)
        jaccard_value /= len(dataloader)
        fbiou_value /= len(dataloader)

        comet_logger.log_metrics(
            {"jaccard": jaccard_value, "loss": total_loss, "fbiou": fbiou_value},
        )


def train_and_test(
    args,
    model,
    train_loader,
    val_loader,
    test_loader,
    comet_logger,
    experiment,
    train_params,
):
    logger.info("Start training loop...")
    accelerator = Accelerator()

    criterion = LabelAnythingLoss(**train_params["loss"])
    optimizer = AdamW(model.parameters(), lr=train_params["initial_lr"])
    if train_params.get("compile", False):
        model = model.compile()

    # Train the Model
    with experiment.train():
        logger.info(f"Running Model Training {args.get('experiment').get('name')}")
        for epoch in range(train_params["max_epochs"]):
            logger.info("Epoch: {}/{}".format(epoch, train_params["max_epochs"]))
            train_epoch(
                model,
                optimizer,
                criterion,
                train_loader,
                epoch,
                comet_logger,
                accelerator,
                train_params,
            )
            logger.info(f"Finished Epoch {epoch}")

            save_model(experiment, model, model._get_name)
            if val_loader:
                with experiment.validate():
                    logger.info(f"Running Model Testing {args.name}")
                    validate(model, criterion, val_loader, epoch, comet_logger)
                    
    if test_loader:
        with experiment.test():
            logger.info(f"Running Model Testing {args.name}")
            test(model, criterion, test_loader, comet_logger)

    experiment.end()<|MERGE_RESOLUTION|>--- conflicted
+++ resolved
@@ -67,30 +67,6 @@
 
             comet_logger.log_metric("batch_jaccard", jaccard_value.item())
 
-<<<<<<< HEAD
-            image_idx = batch_idx * dataloader.batch_size
-            # if log_every_n(
-            #     image_idx - 1, train_params["logger"].get("log_frequency", None)
-            # ):
-            #     dataloader.dataset.log_images = True
-            # if log_every_n(
-            #     image_idx, train_params["logger"].get("log_frequency", None)
-            # ):
-            #     comet_logger.log_batch(
-            #         batch_idx=batch_idx,
-            #         step=i,
-            #         input_dict=input_dict,
-            #         categories=dataloader.dataset.categories,
-            #     )
-            #     comet_logger.log_gt(
-            #         batch_idx,
-            #         i,
-            #         input_dict,
-            #         gt,
-            #         categories=dataloader.dataset.categories,
-            #     )
-            #     dataloader.dataset.log_images = False
-=======
             image_idx = batch_idx * batch_size
             if log_every_n(
                 image_idx - batch_size, train_params["logger"].get("log_frequency", None)
@@ -117,7 +93,6 @@
                 )
                 dataloader.dataset.log_images = False
             substitutor.generate_new_points(outputs, gt)
->>>>>>> d4ae19e9
             bar.set_postfix(
                 {
                     "loss": loss.item(),
