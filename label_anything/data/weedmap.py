--- conflicted
+++ resolved
@@ -84,11 +84,7 @@
             BatchKeys.IMAGES: images,
             BatchKeys.PROMPT_MASKS: masks,
             BatchKeys.FLAG_MASKS: flag_masks,
-<<<<<<< HEAD
-            BatchKeys.FLAG_EXAMPLES: flag_examples,
-=======
             BatchKeys.FLAG_EXAMPLES: flag_masks,
->>>>>>> 7e4dde1c
             BatchKeys.DIMS: sizes,
         }
         return prompt_dict
