import os
from torch.utils.data import Dataset
from PIL import Image
import requests
from io import BytesIO
import pandas as pd
import random
import torch
from torchvision.transforms import Resize, ToTensor, InterpolationMode
import warnings
<<<<<<< HEAD
import data.utils as utils
=======
from . import utils
>>>>>>> cfde3e05

warnings.filterwarnings("ignore")


class LabelAnythingDataset(Dataset):
    def __init__(
        self,
        instances_path,  # Path
        directory=None,  # directory (only if images have to be loaded from disk)
        num_max_examples=10,  # number of max examples to be given for the target image
        preprocess=ToTensor(),  # preprocess step
        j_index_value=0.5,  # threshold for extracting examples
        seed=42,  # for reproducibility
        resize_dim=224,  # shape for stacking images
        max_mum_coords=10,  # max number of coords for each example for each class
    ):
        super().__init__()
        instances = utils.load_instances(instances_path)
        self.annotations = pd.DataFrame(instances["annotations"])
        self.images = pd.DataFrame(instances["images"])
        self.load_from_dir = directory is not None
        self.categories = pd.DataFrame(instances["categories"])
        self.num_max_examples = num_max_examples
        self.directory = directory
        self.preprocess = preprocess
        self.j_index_value = j_index_value
        self.seed = seed
        self.resize = Resize((resize_dim, resize_dim))
        self.resize_mask = Resize(
            (resize_dim, resize_dim), interpolation=InterpolationMode.NEAREST
        )
        self.img_shape = (1, resize_dim, resize_dim)
        self.max_num_coords = max_mum_coords
        assert (
            self.max_num_coords > 1
        ), "maximum number of coords must be greater then 1."
        self.num_coords = random.randint(1, max_mum_coords)
        self.num_examples = random.randint(1, self.num_max_examples)

    def __load_image(self, img):
        if self.load_from_dir:
            return Image.open(f'{self.directory}/{img["id"]}.jpg')
        return Image.open(BytesIO(requests.get(img["coco_url"]).content))

    def __extract_examples(self, img_id):
        target_classes = self.annotations[self.annotations.image_id == img_id][
            "category_id"
        ].tolist()
        class_projection = (
            self.annotations[["image_id", "category_id"]]
            .groupby(by="image_id")["category_id"]
            .apply(list)
            .reset_index(name="category_id")
        )
        class_projection["j_score"] = class_projection.apply(
            lambda x: utils.compute_j_index(target_classes, x.category_id), axis=1
        )
        class_projection = class_projection[
            class_projection["j_score"] > self.j_index_value
        ]
        print(f"extracting {self.num_examples} examples")
        return class_projection.sample(
            n=self.num_examples, replace=True, random_state=self.seed
        ).image_id.tolist(), list(set(target_classes))

    def __getitem__(self, item):
        image_id = self.images.iloc[item]  # image row id
        target = self.__load_image(image_id)  # load image
        target = (
            target if not self.preprocess else self.preprocess(target)
        )  # preprocess

        # choose similar content with respect to target image
        example_ids, classes = self.__extract_examples(image_id["id"])
        examples = [
            self.__load_image(row)
            for ix, row in self.images[self.images.id.isin(example_ids)].iterrows()
        ]  # load images
        # annotations useful for prompt
        prompt_annotations = self.annotations[
            (self.annotations.image_id.isin(example_ids))
            & (self.annotations.category_id.isin(classes))
        ]

        # bboxes
        bbox_annotations = prompt_annotations[["image_id", "bbox", "category_id"]]
        prompt_bbox, flag_bbox = utils.get_prompt_bbox(bbox_annotations, classes)

        # masks
        mask_annotations = prompt_annotations[
            ["image_id", "segmentation", "category_id"]
        ]
        prompt_mask = utils.get_prompt_mask(
            mask_annotations, target.shape, self.resize_mask, classes
        ).squeeze(dim=2)

        # gt
        target_annotations = self.annotations[
            self.annotations.image_id == image_id["id"]
        ][["category_id", "segmentation"]]
        gt = self.resize_mask(
            utils.get_gt(target_annotations, target.shape, classes).unsqueeze(0)
        ).squeeze(0)

        if self.preprocess:
            examples = [self.resize(self.preprocess(x)) for x in examples]
        examples = torch.stack(examples)  # load and stack images

        prompt_coords, flag_coords = utils.get_prompt_coords(
            annotations=mask_annotations,
            target_classes=classes,
            num_coords=self.num_coords,
            original_shape=target.shape,
            resize=self.resize_mask,
        )

        target = self.resize(target)

        return {
            "target": target,  # 3 x h x w
            "examples": examples,  # n x 3 x h x w
            "prompt_mask": prompt_mask,  # n x c x h x w
            "prompt_coords": prompt_coords,
            "flag_coords": flag_coords,
            "prompt_bbox": prompt_bbox,  # n x c x m x 4
            "flag_bbox": flag_bbox,  # n x c x m
            "gt": gt,  # h x w
            "classes": {ix: c for ix, c in enumerate(classes, start=1)},
        }

    def __len__(self):
        return len(self.images)

    def collate_fn(self, batched_input):
        classes = [x["classes"] for x in batched_input]
        new_classes = utils.rearrange_classes(classes)
        gts = [x["gt"] for x in batched_input]
        gts = torch.stack(
            [utils.collate_gt(x, classes[ix], new_classes) for ix, x in enumerate(gts)]
        )
        masks = [x["prompt_mask"] for x in batched_input]
        masks = torch.stack(
            [
                utils.collate_mask(mask, classes[i], new_classes)
                for i, mask in enumerate(masks)
            ]
        )
        bboxes = [x["prompt_bbox"] for x in batched_input]
        flags = [x["flag_bbox"] for x in batched_input]
        max_annotations = max(x.size(2) for x in bboxes)
        bboxes_flags = [
            utils.collate_bbox(
                bboxes[i], flags[i], classes[i], new_classes, max_annotations
            )
            for i in range(len(bboxes))
        ]
        bboxes = torch.stack([x[0] for x in bboxes_flags])
        bbox_flags = torch.stack([x[1] for x in bboxes_flags])
        coords = [x["prompt_coords"] for x in batched_input]
        flags = [x["flag_coords"] for x in batched_input]
        coords_flags = [
            utils.collate_coords(
                coords[i], flags[i], classes[i], new_classes, max_annotations
            )
            for i in range(len(coords))
        ]
        coords = torch.stack([x[0] for x in coords_flags])
        coord_flags = torch.stack([x[1] for x in coords_flags])
        query_image = torch.stack([x["target"] for x in batched_input])
        example_images = torch.stack([x["examples"] for x in batched_input])

        data_dict = {
            "query_image": query_image,
            "example_images": example_images,
            "point_coords": coords,
            "point_flags": coord_flags,
            "boxes": bboxes,
            "box_flags": bbox_flags,
            "mask_inputs": masks,
        }

        return data_dict, gts


<<<<<<< HEAD
=======
class LabelAnyThingOnlyImageDataset(Dataset):
    def __init__(
            self,
            directory=None,
            preprocess=None
    ):
        super().__init__()
        self.directory = directory
        self.files = os.listdir(directory)
        self.preprocess = preprocess

    def __len__(self):
        return len(self.files)

    def __getitem__(self, item):
        img = Image.open(os.path.join(self.directory, self.files[item]))
        image_id, _ = os.path.splitext(self.files[item])
        return self.preprocess(img), image_id  # load image


>>>>>>> cfde3e05
# main for testing the class
if __name__ == "__main__":
    from torchvision.transforms import Compose, ToTensor, Resize, ToPILImage
    from torch.utils.data import DataLoader

    preprocess = Compose(
        [
            ToTensor(),
            # Resize((1000, 1000)),
        ]
    )

    dataset = LabelAnythingDataset(
        instances_path="label_anything/data/lvis_v1_train.json",
        preprocess=preprocess,
        num_max_examples=10,
        j_index_value=0.1,
    )

    dataloader = DataLoader(
        dataset=dataset, batch_size=2, shuffle=False, collate_fn=dataset.collate_fn
    )
    data_dict, gt = next(iter(dataloader))

    print([f"{k}: {v.size()}" for k, v in data_dict.items()])
    print(f"gt: {gt.size()}")<|MERGE_RESOLUTION|>--- conflicted
+++ resolved
@@ -8,11 +8,8 @@
 import torch
 from torchvision.transforms import Resize, ToTensor, InterpolationMode
 import warnings
-<<<<<<< HEAD
+
 import data.utils as utils
-=======
-from . import utils
->>>>>>> cfde3e05
 
 warnings.filterwarnings("ignore")
 
@@ -197,8 +194,6 @@
         return data_dict, gts
 
 
-<<<<<<< HEAD
-=======
 class LabelAnyThingOnlyImageDataset(Dataset):
     def __init__(
             self,
@@ -218,8 +213,7 @@
         image_id, _ = os.path.splitext(self.files[item])
         return self.preprocess(img), image_id  # load image
 
-
->>>>>>> cfde3e05
+      
 # main for testing the class
 if __name__ == "__main__":
     from torchvision.transforms import Compose, ToTensor, Resize, ToPILImage
