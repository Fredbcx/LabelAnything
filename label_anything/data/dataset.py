--- conflicted
+++ resolved
@@ -1,17 +1,8 @@
-<<<<<<< HEAD
-import random
-from typing import Any, Dict, List, Tuple
-import torch
-from torch.utils.data import Dataset
-=======
 import torch
 import itertools
 
 from typing import Any, Dict, List, Tuple
-
 from torch.utils.data import Dataset, BatchSampler
-from torchvision.transforms import PILToTensor, ToTensor
->>>>>>> d3bef52b
 
 import label_anything.data.utils as utils
 from label_anything.data.coco import CocoLVISDataset
