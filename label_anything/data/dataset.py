import random
import torch
import itertools

from typing import Any, Dict, List, Tuple
from torch.utils.data import Dataset, BatchSampler

import label_anything.data.utils as utils
from label_anything.data.coco import CocoLVISDataset
from label_anything.data.coco20i import Coco20iDataset
<<<<<<< HEAD
from label_anything.data.weedmap import WeedMapTestDataset
=======
from label_anything.logger.text_logger import get_logger

logger = get_logger(__name__)

>>>>>>> ad078096

datasets = {
    "coco": CocoLVISDataset,
    "lvis": CocoLVISDataset,
    "val_coco": CocoLVISDataset,
    "val_lvis": CocoLVISDataset,
    "ade20k": None,
    "voc": CocoLVISDataset,
    "coco20i": Coco20iDataset,
    "val_coco20i": Coco20iDataset,
}


class LabelAnythingDataset(Dataset):
    def __init__(self, datasets_params: Dict, common_params: Dict) -> None:
        """
        Initializes a LabelAnythingDataset Dataset object.

        Args:
            datasets_params (Dict): A dictionary containing the parameters for each dataset.
            common_params (Dict): A dictionary containing the common parameters for all datasets.
        """

        self.datasets = {
            dataset_name: datasets[dataset_name](**{**common_params, **params})
            for dataset_name, params in datasets_params.items()
        }
        self.categories = {
            dataset_name: dataset.categories
            for dataset_name, dataset in self.datasets.items()
        }
        index = sum(
            [
                [(dataset_name, i) for i in range(len(dataset))]
                for dataset_name, dataset in self.datasets.items()
            ],
            [],
        )
        self.index = {i: index for i, index in enumerate(index)}

        super().__init__()

    def __len__(self):
        return sum([len(dataset) for dataset in self.datasets.values()])

    def __getitem__(self, idx_num_examples) -> Any:
        """
        Returns the item at the given index.

        Args:
            idx_num_examples: A tuple containing the index and the number of examples.

        Returns:
            Any: The item at the given index.
        """
        idx, num_examples = idx_num_examples
        dataset_name, dataset_index = self.index[idx]
        return self.datasets[dataset_name][(dataset_index, num_examples)], dataset_name

    def load_and_preprocess_images(self, dataset_name, image_ids):
        return self.datasets[dataset_name].load_and_preprocess_images(image_ids)

    def collate_fn(
        self, batched_input: List[Dict[str, Any]]
    ) -> Tuple[Dict[str, Any], torch.Tensor]:
        """
        Performs the collate_fn, which is useful for batching data points in a dataloader.

        Args:
            batched_input (List[Dict[str, Any]]): A list of batch_size elements, where each element is a dictionary
                containing the following entries:
                - 'target': query image as a torch tensor of shape 3 x H x W.
                - 'examples': example image as a torch tensor of shape M x 3 x H x W, where M is the number of examples
                    extracted for the given query image.
                - 'prompt_mask': example image masks as a torch tensor of shape M x C x H x W, where M is the number of
                    examples extracted for the given query image and C is the number of classes associated with it.
                - 'prompt_coords': example image coordinates as a torch tensor of shape M x C x N x K x 2, where M is the
                    number of examples extracted for the given query image, C is the number of classes associated with the
                    given image, N is the maximum number of annotations associated with a pair (image, class), and K is
                    the number of points extracted.
                - 'flag_coords': example image coordinate flags as a torch tensor of shape M x C x N x K, where M is the
                    number of examples extracted for the given query image, C is the number of classes associated with the
                    given image, N is the maximum number of annotations associated with a pair (image, class), and K is
                    the number of points extracted.
                - 'prompt_bbox': example image bounding boxes as a torch tensor of shape M x C x N x 4, where M is the
                    number of examples extracted for the given query image, C is the number of classes associated with the
                    given image, and N is the maximum number of annotations associated with a pair (image, class). The
                    last dimension is 4 because a single bounding box is represented by the top-left and bottom-right
                    coordinates.
                - 'flag_bbox': example image bounding box flags as a torch tensor of shape M x C x N x 4, where M is the
                    number of examples extracted for the given query image, C is the number of classes associated with the
                    given image, and N is the maximum number of annotations associated with a pair (image, class).
                - 'gt': query image classes mask as a tensor of shape H x W, in which each pixel has a certain value k if
                    that pixel is in the mask of the k-th class associated with the query image.
                - 'classes': dictionary in which each pair k: v represents the ith class corresponding to class id.

        Returns:
            Tuple[Dict[str, Any], torch.Tensor]: A tuple containing the batched dictionary and the batched output masks.
                The batched dictionary has the following entries:
                - 'query_image': query image as a torch tensor of shape B x 3 x H x W.
                - 'example_images': example images as a torch tensor of shape B x M x 3 x H x W.
                - 'point_coords': example image coordinates as a torch tensor of shape B x M x C x N x K x 2, where M is
                    the number of examples extracted for the given query image, C is the number of classes associated with
                    the given image, N is the maximum number of annotations associated with a pair (image, class), and K
                    is the number of points extracted.
                - 'point_flags': example image coordinate flags as a torch tensor of shape B x M x C x N x K, where M is
                    the number of examples extracted for the given query image, C is the number of classes associated with
                    the given image, N is the maximum number of annotations associated with a pair (image, class), and K
                    is the number of points extracted.
                - 'boxes': example image bounding boxes as a torch tensor of shape B x M x C x N x 4, where M is the
                    number of examples extracted for the given query image, C is the number of classes associated with the
                    given image, and N is the maximum number of annotations associated with a pair (image, class). The
                    last dimension is 4 because a single bounding box is represented by the top-left and bottom-right
                    coordinates.
                - 'box_flags': example image bounding box flags as a torch tensor of shape B x M x C x N x 4, where M is
                    the number of examples extracted for the given query image, C is the number of classes associated with
                    the given image, and N is the maximum number of annotations associated with a pair (image, class).
                - 'mask_inputs': example image masks as a torch tensor of shape B x M x C x H x W, where M is the number
                    of examples extracted for the given query image and C is the number of classes associated with it.
            The batched output masks is a torch tensor of shape B x H x W.
        """
        batched_input, dataset_names = zip(*batched_input)
        # classes
        max_classes = max([x["prompt_masks"].size(1) for x in batched_input])

        # gt
        dims = torch.stack([x["dims"] for x in batched_input])
        max_dims = torch.max(dims.view(-1, 2), 0).values.tolist()
        ground_truths = [x["ground_truths"] for x in batched_input]
        ground_truths = torch.stack(
            [utils.collate_batch_gts(x, max_dims) for x in ground_truths]
        )

        # prompt mask
        masks = [x["prompt_masks"] for x in batched_input]
        flags = [x["flag_masks"] for x in batched_input]
        masks_flags = [
            utils.collate_mask(m, f, max_classes) for (m, f) in zip(masks, flags)
        ]
        masks = torch.stack([x[0] for x in masks_flags])
        flag_masks = torch.stack([x[1] for x in masks_flags])

        # prompt bbox
        bboxes = [x["prompt_bboxes"] for x in batched_input]
        flags = [x["flag_bboxes"] for x in batched_input]
        max_annotations = max(x.size(2) for x in bboxes)
        bboxes_flags = [
            utils.collate_bbox(bboxes[i], flags[i], max_classes, max_annotations)
            for i in range(len(bboxes))
        ]
        bboxes = torch.stack([x[0] for x in bboxes_flags])
        flag_bboxes = torch.stack([x[1] for x in bboxes_flags])

        # prompt coords
        points = [x["prompt_points"] for x in batched_input]
        flags = [x["flag_points"] for x in batched_input]
        max_annotations = max(x.size(2) for x in points)
        points_flags = [
            utils.collate_coords(points[i], flags[i], max_classes, max_annotations)
            for i in range(len(points))
        ]
        points = torch.stack([x[0] for x in points_flags])
        flag_points = torch.stack([x[1] for x in points_flags])

        # aux gts
        classes = [x["classes"] for x in batched_input]

        # image ids
        image_ids = [x["image_ids"] for x in batched_input]

        # flag_gts
        flag_gts = torch.zeros((len(batched_input), max_classes), dtype=torch.bool)
        for i, x in enumerate(classes):
            flag_gts[i, : len(list(set(itertools.chain(*x)))) + 1] = 1

        # images
        if "embeddings" in batched_input[0].keys():
            image_key = "embeddings"
            images = torch.stack([x[image_key] for x in batched_input])
        else:
            image_key = "images"
            images = torch.stack([x["images"] for x in batched_input])

        data_dict = {
            image_key: images,
            "prompt_points": points,
            "flag_points": flag_points,
            "prompt_bboxes": bboxes,
            "flag_bboxes": flag_bboxes,
            "prompt_masks": masks,
            "flag_masks": flag_masks,
            "dims": dims,
            "classes": classes,
            "image_ids": image_ids,
            "flag_gts": flag_gts,
        }

        return (data_dict, ground_truths), dataset_names

    def reset_seed(self, seed):
        for dataset in self.datasets.values():
            dataset.reset_seed(seed)


def get_example_num_list(dataset_len, possible_batch_example_nums, num_processes=1):
    """
    Returns a list of number of examples per batch and a list of batch sizes
    such that the total number of examples is `batch_size * max_num_examples`
    """
    examples_nums = []
    batch_sizes = []
    remaining_images = dataset_len // num_processes
    while remaining_images > 0:
        cur_batch_size, examples_num = random.choice(possible_batch_example_nums)
        if cur_batch_size > remaining_images:
            cur_batch_size = remaining_images
        examples_nums.append(examples_num)
        batch_sizes.append(cur_batch_size)
        remaining_images -= cur_batch_size

    batch_sizes = [
        val for tup in zip(*[batch_sizes for i in range(num_processes)]) for val in tup
    ]
    examples_nums = [
        val
        for tup in zip(*[examples_nums for i in range(num_processes)])
        for val in tup
    ]

    return batch_sizes, examples_nums


class VariableBatchSampler(BatchSampler):
    """
    A custom batch sampler that generates variable-sized batches based on the provided constraints.

    Args:
        data_source (Dataset): The dataset to sample from.
        max_batch_size (int): The maximum size of each batch.
        max_num_examples (int): The maximum number of examples to include in each batch.
        drop_last (bool, optional): Whether to drop the last batch if it is smaller than `max_batch_size`. Defaults to False.
        shuffle (bool, optional): Whether to shuffle the data before sampling. Defaults to False.
        num_processes (int, optional): The number of processes to use for parallel processing. Defaults to 1.

    Raises:
        ValueError: If no batch size is provided.

    Returns:
        Iterator: An iterator that yields variable-sized batches.

    """

    def __init__(
        self,
        data_source,
        possible_batch_example_nums,
        drop_last=False,
        shuffle=False,
        num_processes=1,
        num_steps=None,
    ):
        self.data_source = data_source

        self.batch_sizes, self.num_examples = get_example_num_list(
            len(data_source),
            possible_batch_example_nums,
            num_processes=num_processes,
        )
        if num_steps is not None:
            if num_steps % num_processes != 0:
                logger.warning(
                    "The number of steps is not divisible by the number of processes."
                )
                logger.warning(
                    "The number of steps will be adjusted to be divisible by the number of processes."
                )
                num_steps = num_steps - (num_steps % num_processes)
                logger.warning(f"The new number of steps is {num_steps}.")
            self.batch_sizes = self.batch_sizes[:num_steps]
            self.num_examples = self.num_examples[:num_steps]
        self.drop_last = drop_last
        if shuffle:
            self.sampler = torch.utils.data.RandomSampler(data_source)
        else:
            self.sampler = torch.utils.data.SequentialSampler(data_source)

        if len(self.batch_sizes) == 0:
            raise ValueError("At least one batch size should be provided.")

    def __len__(self):
        return len(self.batch_sizes)

    def __iter__(self):
        indices = self.sampler.__iter__()

        for batch_size, num_examples in zip(self.batch_sizes, self.num_examples):
            batch = []
            while len(batch) < batch_size and indices:
                batch.append((next(indices), num_examples))
            yield batch

    def get_max_num_images(self):
        return self.batch_sizes[0] * self.num_examples[0]<|MERGE_RESOLUTION|>--- conflicted
+++ resolved
@@ -8,14 +8,10 @@
 import label_anything.data.utils as utils
 from label_anything.data.coco import CocoLVISDataset
 from label_anything.data.coco20i import Coco20iDataset
-<<<<<<< HEAD
-from label_anything.data.weedmap import WeedMapTestDataset
-=======
 from label_anything.logger.text_logger import get_logger
 
 logger = get_logger(__name__)
 
->>>>>>> ad078096
 
 datasets = {
     "coco": CocoLVISDataset,
