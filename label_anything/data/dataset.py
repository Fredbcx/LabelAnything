<<<<<<< HEAD
import itertools
import torchvision.transforms
=======
import os
>>>>>>> ac977956
from torch.utils.data import Dataset
from PIL import Image
import requests
from io import BytesIO
import pandas as pd
import random
import torch
from torchvision.transforms import Resize, ToTensor, InterpolationMode, Compose, PILToTensor
import warnings
<<<<<<< HEAD
import utils
from typing import Union, Dict, List, Tuple, Any
import numpy as np
from transforms import (
    CustomResize,
    CustomNormalize,
    PromptsProcessor,
)
from enum import Enum

warnings.filterwarnings("ignore")


class PromptType(Enum):
    BBOX = 0
    MASK = 1
    POINT = 2
=======

import data.utils as utils

warnings.filterwarnings("ignore")
>>>>>>> ac977956


class LabelAnythingDataset(Dataset):
    def __init__(
<<<<<<< HEAD
            self,
            instances_path,  # Path
            img_dir=None,  # directory (only if images have to be loaded from disk)
            max_num_examples=10,  # number of max examples to be given for the target image
            preprocess=ToTensor(),  # preprocess step
            j_index_value=0.5,  # threshold for extracting examples
            seed=42,  # for reproducibility
            max_mum_coords=10,  # max number of coords for each example for each class
    ):
        super().__init__()
        instances = utils.load_instances(instances_path)
        self.load_from_dir = img_dir is not None
        self.img_dir = img_dir

        # id to annotation
        self.annotations = dict((x["id"], x) for x in instances["annotations"])
        # list of image ids
        self.image_ids = [x["id"] for x in instances["images"]]
        # id to image
        self.images = dict((x["id"], x) for x in instances["images"])
        # id to category
        self.categories = dict((x["id"], x) for x in instances["categories"])
        # img id to cat id to annotations
        # cat id to img id to annotations
        (
            self.img2cat_annotations,
            self.cat2img_annotations,
        ) = self.__load_annotation_dicts()

        self.max_num_examples = max_num_examples
        self.max_num_coords = max_mum_coords

        # assert that they are positive
        assert self.max_num_examples > 0
        assert self.max_num_coords > 0

=======
        self,
        instances_path,  # Path
        directory=None,  # directory (only if images have to be loaded from disk)
        num_max_examples=10,  # number of max examples to be given for the target image
        preprocess=ToTensor(),  # preprocess step
        j_index_value=0.5,  # threshold for extracting examples
        seed=42,  # for reproducibility
        resize_dim=224,  # shape for stacking images
        max_mum_coords=10,  # max number of coords for each example for each class
    ):
        super().__init__()
        instances = utils.load_instances(instances_path)
        self.annotations = pd.DataFrame(instances["annotations"])
        self.images = pd.DataFrame(instances["images"])
        self.load_from_dir = directory is not None
        self.categories = pd.DataFrame(instances["categories"])
        self.num_max_examples = num_max_examples
        self.directory = directory
>>>>>>> ac977956
        self.preprocess = preprocess
        self.prompts_processor = PromptsProcessor(
            long_side_length=1024,
            masks_side_length=256
        )

        self.j_index_value = j_index_value
        self.seed = seed
<<<<<<< HEAD
=======
        self.resize = Resize((resize_dim, resize_dim))
        self.resize_mask = Resize(
            (resize_dim, resize_dim), interpolation=InterpolationMode.NEAREST
        )
        self.img_shape = (1, resize_dim, resize_dim)
        self.max_num_coords = max_mum_coords
        assert (
            self.max_num_coords > 1
        ), "maximum number of coords must be greater then 1."
        self.num_coords = random.randint(1, max_mum_coords)
        self.num_examples = random.randint(1, self.num_max_examples)
>>>>>>> ac977956

    def __load_annotation_dicts(self) -> (dict, dict):
        """Prepares dictionaries for fast access to annotations.

        Returns:
            (dict, dict): Returns two dictionaries:
                1. img2cat_annotations: image id to category id to annotations
                2. cat2img_annotations: category id to image id to annotations
        """
        img2cat_annotations = dict()
        cat2img_annotations = dict()

        for ann in self.annotations.values():
            if not ann["image_id"] in img2cat_annotations:
                img2cat_annotations[ann["image_id"]] = dict()
            if not ann["category_id"] in img2cat_annotations[ann["image_id"]]:
                img2cat_annotations[ann["image_id"]][ann["category_id"]] = []
            img2cat_annotations[ann["image_id"]][ann["category_id"]].append(ann)
            if not ann["category_id"] in cat2img_annotations:
                cat2img_annotations[ann["category_id"]] = dict()
            if not ann["image_id"] in cat2img_annotations[ann["category_id"]]:
                cat2img_annotations[ann["category_id"]][ann["image_id"]] = []
            cat2img_annotations[ann["category_id"]][ann["image_id"]].append(ann)

        return img2cat_annotations, cat2img_annotations

    def __load_image(self, img_data: dict) -> Image:
        """Load an image from disk or from url.

        Args:
            img_data (dict): A dictionary containing the image data, as in the coco dataset.

        Returns:
            PIL.Image: The loaded image.
        """
        if self.load_from_dir:
<<<<<<< HEAD
            return Image.open(
                f'{self.img_dir}/{img_data["file_name"]}'
            )  # probably needs to add zeroes
        return Image.open(BytesIO(requests.get(img_data["coco_url"]).content))

    def __extract_examples(self, img_data: dict) -> (list, list):
        """Chooses examples (and categories) for the query image.

        Args:
            img_data (dict): A dictionary containing the image data, as in the coco dataset.

        Returns:
            (list, list): Returns two lists:
                1. examples: A list of image ids of the examples.
                2. cats: A list of category ids of the examples.
        """
        cats = list(self.img2cat_annotations[img_data["id"]].keys())
        cats = cats[:2]
        examples = [
            set(self.cat2img_annotations[cats[0]].keys()),
            set(self.cat2img_annotations[cats[1]].keys()),
        ]
        examples = list(examples[0].intersection(examples[1]))

        return examples[:10], cats

    def __getitem__(self, item: int) -> dict:
        image_data = self.images[self.image_ids[item]]

        # load (and preprocess) the query image
        query_image = self.__load_image(image_data)
        query_image = (
            query_image if not self.preprocess else self.preprocess(query_image)
        )
=======
            return Image.open(f'{self.directory}/{img["id"]}.jpg')
        return Image.open(BytesIO(requests.get(img["coco_url"]).content))

    def __extract_examples(self, img_id):
        target_classes = self.annotations[self.annotations.image_id == img_id][
            "category_id"
        ].tolist()
        class_projection = (
            self.annotations[["image_id", "category_id"]]
            .groupby(by="image_id")["category_id"]
            .apply(list)
            .reset_index(name="category_id")
        )
        class_projection["j_score"] = class_projection.apply(
            lambda x: utils.compute_j_index(target_classes, x.category_id), axis=1
        )
        class_projection = class_projection[
            class_projection["j_score"] > self.j_index_value
        ]
        print(f"extracting {self.num_examples} examples")
        return class_projection.sample(
            n=self.num_examples, replace=True, random_state=self.seed
        ).image_id.tolist(), list(set(target_classes))

    def __getitem__(self, item):
        image_id = self.images.iloc[item]  # image row id
        target = self.__load_image(image_id)  # load image
        target = (
            target if not self.preprocess else self.preprocess(target)
        )  # preprocess

        # choose similar content with respect to target image
        example_ids, classes = self.__extract_examples(image_id["id"])
        examples = [
            self.__load_image(row)
            for ix, row in self.images[self.images.id.isin(example_ids)].iterrows()
        ]  # load images
        # annotations useful for prompt
        prompt_annotations = self.annotations[
            (self.annotations.image_id.isin(example_ids))
            & (self.annotations.category_id.isin(classes))
        ]

        # bboxes
        bbox_annotations = prompt_annotations[["image_id", "bbox", "category_id"]]
        prompt_bbox, flag_bbox = utils.get_prompt_bbox(bbox_annotations, classes)

        # masks
        mask_annotations = prompt_annotations[
            ["image_id", "segmentation", "category_id"]
        ]
        prompt_mask = utils.get_prompt_mask(
            mask_annotations, target.shape, self.resize_mask, classes
        ).squeeze(dim=2)

        # gt
        target_annotations = self.annotations[
            self.annotations.image_id == image_id["id"]
        ][["category_id", "segmentation"]]
        gt = self.resize_mask(
            utils.get_gt(target_annotations, target.shape, classes).unsqueeze(0)
        ).squeeze(0)
>>>>>>> ac977956

        # load the examples and categories for the query image
        example_ids, cat_ids = self.__extract_examples(image_data)
        examples = [
            self.__load_image(example_data)
            for example_data in [self.images[example_id] for example_id in example_ids]
        ]
        examples = torch.stack([
            example if not self.preprocess else self.preprocess(example)
            for example in examples
        ], dim=0)

<<<<<<< HEAD
        # create the prompt dicts
        bboxes = dict((img_id, {}) for img_id in example_ids)
        masks = dict((img_id, {}) for img_id in example_ids)
        points = dict((img_id, {}) for img_id in example_ids)

        # initialize the prompt dicts
        for img_id in example_ids:
            for cat_id in cat_ids:
                bboxes[img_id][cat_id] = []
                masks[img_id][cat_id] = []
                points[img_id][cat_id] = []

        # get prompts from examples' annotations
        for img_id in example_ids:
            img_size = (self.images[img_id]["height"], self.images[img_id]["width"])
            for cat_id in cat_ids:
                # for each annotation of image img_id and category cat_id
                for ann in self.img2cat_annotations[img_id][cat_id]:
                    # choose the prompt type
                    prompt_type = random.choice(list(PromptType))

                    if prompt_type == PromptType.BBOX:
                        # take the bbox
                        bboxes[img_id][cat_id].append(
                            self.prompts_processor.convert_bbox(ann["bbox"]),
                        )
                    elif prompt_type == PromptType.MASK:
                        # take the mask
                        masks[img_id][cat_id].append(
                            self.prompts_processor.convert_mask(
                                ann["segmentation"],
                                *img_size,
                            )
                        )
                    elif prompt_type == PromptType.POINT:
                        # take the point
                        mask = self.prompts_processor.convert_mask(
                            ann["segmentation"],
                            *img_size,
                        )
                        points[img_id][cat_id].append(
                            self.prompts_processor.sample_point(mask)
                        )

        # convert the lists of prompts to arrays
        for img_id in example_ids:
            for cat_id in cat_ids:
                bboxes[img_id][cat_id] = np.array((bboxes[img_id][cat_id]))
                masks[img_id][cat_id] = np.array((masks[img_id][cat_id]))
                points[img_id][cat_id] = np.array((points[img_id][cat_id]))

        # obtain padded tensors
        bboxes, flag_bbox = self.annotations_to_tensor(bboxes, PromptType.BBOX)
        masks, flag_masks = self.annotations_to_tensor(masks, PromptType.MASK)
        points, flag_points = self.annotations_to_tensor(points, PromptType.POINT)

        # gt
        query_masks = dict((cat_id, []) for cat_id in cat_ids)
        for cat_id in cat_ids:
            for ann in self.img2cat_annotations[image_data["id"]][cat_id]:
                query_masks[cat_id].append(
                    self.prompts_processor.convert_mask(
                        ann["segmentation"], image_data["height"], image_data["width"]
                    )
                )
        query_gt = torch.as_tensor(
            [
                np.logical_or.reduce(query_masks[cat_id]).astype(np.uint8)
                for cat_id in cat_ids
            ]
        )
        query_gt = torch.argmax(query_gt, 0)
=======
        prompt_coords, flag_coords = utils.get_prompt_coords(
            annotations=mask_annotations,
            target_classes=classes,
            num_coords=self.num_coords,
            original_shape=target.shape,
            resize=self.resize_mask,
        )
>>>>>>> ac977956

        dims = torch.Tensor(query_gt.size()).type(torch.uint8)

        return {
<<<<<<< HEAD
            "query_image": query_image,  # 3 x H x W
            "examples": examples,  # N x 3 x H x W
            "prompt_mask": masks,  # N x C x H_M x W_M
            "flag_masks": flag_masks,
            "prompt_coords": points,  # N x C x M x 2
            "flag_coords": flag_points,
            "prompt_bboxes": bboxes,  # N x C x M x 4
            "flag_bboxes": flag_bbox,
            "query_gt": query_gt,  # C x H x W
            "dims": dims,
=======
            "target": target,  # 3 x h x w
            "examples": examples,  # n x 3 x h x w
            "prompt_mask": prompt_mask,  # n x c x h x w
            "prompt_coords": prompt_coords,
            "flag_coords": flag_coords,
            "prompt_bbox": prompt_bbox,  # n x c x m x 4
            "flag_bbox": flag_bbox,  # n x c x m
            "gt": gt,  # h x w
            "classes": {ix: c for ix, c in enumerate(classes, start=1)},
>>>>>>> ac977956
        }

    def __len__(self):
        return len(self.images)

<<<<<<< HEAD
    # TODO: add max_annotations and mask shape
    def annotations_to_tensor(self, annotations, prompt_type) -> torch.Tensor:
        """Transform a dict of annotations of prompt_type to a padded tensor.

        Args:
            annotations (dict): annotations (dict of dicts with np.ndarray as values)
            prompt_type (PromptType): prompt type

        Returns:
            torch.Tensor: padded tensor
        """
        n = len(annotations)
        c = len(next(iter(annotations.values())))

        m = 10  # max number of annotations by type
        if prompt_type == PromptType.BBOX:
            tensor_shape = (n, c, 10, 4)
        elif prompt_type == PromptType.MASK:
            tensor_shape = (n, c, 256, 256)
        elif prompt_type == PromptType.POINT:
            tensor_shape = (n, c, 10, 2)

        tensor = torch.zeros(tensor_shape)
        flag = torch.zeros(tensor_shape[:-1]).type(torch.uint8)

        if prompt_type == PromptType.MASK:
            for i, img_id in enumerate(annotations):
                for j, cat_id in enumerate(annotations[img_id]):
                    mask = self.prompts_processor.apply_masks(
                        annotations[img_id][cat_id]
                    )
                    tensor[i, j, :] = torch.tensor(mask)
                    flag[i, j] = 1
        else:
            for i, img_id in enumerate(annotations):
                for j, cat_id in enumerate(annotations[img_id]):
                    if annotations[img_id][cat_id].size == 0:
                        continue
                    m = annotations[img_id][cat_id].shape[0]
                    tensor[i, j, :m, :] = torch.tensor(annotations[img_id][cat_id])
                    flag[i, j, :m] = 1

        return tensor, flag

    '''def reset_num_coords(self):
        """
        Regenerates the number of coordinates to extract for each annotation selected.
        """
        self.num_coords = random.randint(1, self.max_num_coords)

    def reset_num_examples(self):
        """
        Regenerates the number of examples to extract for each query image selected.
        """
        self.num_examples = random.randint(1, self.num_max_examples)'''

    def collate_fn(
            self,
            batched_input: List[Dict[str, Any]]
    ) -> Tuple[Dict[str, Any], torch.Tensor]:
        """
        Performs the collate_fn, which is useful for batching data points in a dataloader.

        Arguments:
            batched_input: list of batch_size elements, in which each element is a dict with the following entries:
                'target': query image as a torch tensor of shape 3 x H x W.
                'examples': example image as a torch tensor of shape M x 3 x H x W, where M is the number of examples
                    extracted for the given query image.
                'prompt_mask': example image masks as a torch tensor of shape M x C x H x W, where M is the number of
                    examples extracted for the given query image and C is the number of classed associated to it.
                'prompt_coords': example image coordinates as a torch tensor of shape M x C x N x K x 2, where M is the
                    number of examples extracted for the given query image, C is the number of classes associated to the
                    given image, N is the maximum number of annotations associated to a pair (image, class), and K is
                    the number of points extracted.
                'flag_coords': example image coordinate flags as a torch tensor of shape M x C x N x K, where M is the
                    number of examples extracted for the given query image, C is the number of classes associated to the
                    given image, N is the maximum number of annotations associated to a pair (image, class), and K is
                    the number of points extracted.
                'prompt_bbox': example image bounding boxes as a torch tensor of shape M x C x N x 4, where M is the
                    number of examples extracted for the given query image, C is the number of classes associated to the
                    given image, and N is the maximum number of annotations associated to a pair (image, class). The
                    last dimension is 4 because a single bounding box is represented by the top-left and bottom-right
                    coordinates.
                'flag_bbox': example image bounding box flags as a torch tensor of shape M x C x N x 4, where M is the
                    number of examples extracted for the given query image, C is the number of classes associated to the
                    given image, and N is the maximum number of annotations associated to a pair (image, class).
                'gt': query image classes mask as a tensor of shape H x W, in which each pixel has a certain value k if
                    that pixel is in the mask of the k-th class associated to the query image.
                'classes': dict in which each pair k: v is ith class corresponding to class id.

        Returns:
            Dict[str, Any]: batched dictionary having the following entries:
                'query_image': query image as a torch tensor of shape B x 3 x H x W.
                'example_images': example images as a torch tensor of shape B x M x 3 x H x W.
                'point_coords':  example image coordinates as a torch tensor of shape B x M x C x N x K x 2, where M is
                    the number of examples extracted for the given query image, C is the number of classes associated to
                    the given image, N is the maximum number of annotations associated to a pair (image, class), and K
                    is the number of points extracted.
                'point_flags': example image coordinate flags as a torch tensor of shape B xM x C x N x K, where M is
                    the number of examples extracted for the given query image, C is the number of classes associated to
                    the given image, N is the maximum number of annotations associated to a pair (image, class), and K
                    is the number of points extracted.
                'boxes': example image bounding boxes as a torch tensor of shape B x M x C x N x 4, where M is the
                    number of examples extracted for the given query image, C is the number of classes associated to the
                    given image, and N is the maximum number of annotations associated to a pair (image, class). The
                    last dimension is 4 because a single bounding box is represented by the top-left and bottom-right
                    coordinates.
                'box_flags': example image bounding box flags as a torch tensor of shape B x M x C x N x 4, where M is
                    the number of examples extracted for the given query image, C is the number of classes associated to
                    the given image, and N is the maximum number of annotations associated to a pair (image, class).
                'mask_inputs': example image masks as a torch tensor of shape B x M x C x H x W, where M is the number
                    of examples extracted for the given query image and C is the number of classed associated to it.
            torch.Tensor: batched output masks as a torch tensor of shape B x H x W.

        """
        # classes
        classes = [x['classes'] for x in batched_input]
        max_classes = max(classes)

        # gt
        gts = torch.stack([x['gt'] for x in batched_input])

        # prompt mask
        masks = [x['prompt_mask'] for x in batched_input]
        flags = [x['mask_flags'] for x in batched_input]
        masks_flags = [utils.collate_mask(masks[i], flags[i], max_classes, self.num_examples, self.resize_dim) for i in range(len(masks))]
        masks = torch.stack([x[0] for x in masks_flags])
        mask_flags = torch.stack([x[1] for x in masks_flags])

        # prompt bbox
=======
    def collate_fn(self, batched_input):
        classes = [x["classes"] for x in batched_input]
        new_classes = utils.rearrange_classes(classes)
        gts = [x["gt"] for x in batched_input]
        gts = torch.stack(
            [utils.collate_gt(x, classes[ix], new_classes) for ix, x in enumerate(gts)]
        )
        masks = [x["prompt_mask"] for x in batched_input]
        masks = torch.stack(
            [
                utils.collate_mask(mask, classes[i], new_classes)
                for i, mask in enumerate(masks)
            ]
        )
>>>>>>> ac977956
        bboxes = [x["prompt_bbox"] for x in batched_input]
        coords = [x['prompt_coords'] for x in batched_input]
        flags = [x["flag_bbox"] for x in batched_input]
<<<<<<< HEAD
        annotations = itertools.chain([x.size(2) if isinstance(x, torch.Tensor) else 1 for x in bboxes],
                                      [x.size(2) if isinstance(x, torch.Tensor) else 1 for x in coords])
        max_annotations = max(annotations)
        bboxes_flags = [utils.collate_bbox(bboxes[i], flags[i], max_classes, max_annotations, self.num_examples)
                        for i in range(len(bboxes))]
        bboxes = torch.stack([x[0] for x in bboxes_flags])
        bbox_flags = torch.stack([x[1] for x in bboxes_flags])

        # prompt coords
        coords = [x['prompt_coords'] for x in batched_input]
        flags = [x['flag_coords'] for x in batched_input]
        coords_flags = [utils.collate_coords(coords[i], flags[i], max_classes, max_annotations, self.num_examples, self.num_coords)
                        for i in range(len(coords))]
=======
        max_annotations = max(x.size(2) for x in bboxes)
        bboxes_flags = [
            utils.collate_bbox(
                bboxes[i], flags[i], classes[i], new_classes, max_annotations
            )
            for i in range(len(bboxes))
        ]
        bboxes = torch.stack([x[0] for x in bboxes_flags])
        bbox_flags = torch.stack([x[1] for x in bboxes_flags])
        coords = [x["prompt_coords"] for x in batched_input]
        flags = [x["flag_coords"] for x in batched_input]
        coords_flags = [
            utils.collate_coords(
                coords[i], flags[i], classes[i], new_classes, max_annotations
            )
            for i in range(len(coords))
        ]
>>>>>>> ac977956
        coords = torch.stack([x[0] for x in coords_flags])
        coord_flags = torch.stack([x[1] for x in coords_flags])

        # query image
        query_image = torch.stack([x["target"] for x in batched_input])

        # example image
        example_images = torch.stack([x["examples"] for x in batched_input])

        data_dict = {
<<<<<<< HEAD
            'query_image': query_image,
            'example_images': example_images,
            'point_coords': coords,
            'point_flags': coord_flags,
            'boxes': bboxes,
            'box_flags': bbox_flags,
            'mask_inputs': masks,
            'mask_flags': mask_flags,
=======
            "query_image": query_image,
            "example_images": example_images,
            "point_coords": coords,
            "point_flags": coord_flags,
            "boxes": bboxes,
            "box_flags": bbox_flags,
            "mask_inputs": masks,
>>>>>>> ac977956
        }

        # reset dataset parameters
        self.reset_num_coords()
        self.reset_num_examples()

<<<<<<< HEAD
        return data_dict, gts
=======
class LabelAnyThingOnlyImageDataset(Dataset):
    def __init__(
            self,
            directory=None,
            preprocess=None
    ):
        super().__init__()
        self.directory = directory
        self.files = os.listdir(directory)
        self.preprocess = preprocess

    def __len__(self):
        return len(self.files)
>>>>>>> ac977956

    def __getitem__(self, item):
        img = Image.open(os.path.join(self.directory, self.files[item]))
        image_id, _ = os.path.splitext(self.files[item])
        return self.preprocess(img), image_id  # load image

<<<<<<< HEAD
if __name__ == '__main__':
    from torchvision.transforms import Compose, ToTensor, Resize
    from torch.utils.data import DataLoader

    '''torch.manual_seed(1)
    random.seed(1)
    np.random.seed(1)'''

    preprocess = Compose(
        [
            CustomResize(1024),
            PILToTensor(),
            CustomNormalize(),
=======
      
# main for testing the class
if __name__ == "__main__":
    from torchvision.transforms import Compose, ToTensor, Resize, ToPILImage
    from torch.utils.data import DataLoader

    preprocess = Compose(
        [
            ToTensor(),
            # Resize((1000, 1000)),
>>>>>>> ac977956
        ]
    )

    dataset = LabelAnythingDataset(
        instances_path="label_anything/data/lvis_v1_train.json",
        preprocess=preprocess,
<<<<<<< HEAD
        max_num_examples=10,
        j_index_value=.1,
    )

    x = dataset[0]
    print([f'{k}: {v.size()}' for k, v in x.items()])
    exit()

    dataloader = DataLoader(dataset=dataset, batch_size=8, shuffle=True, collate_fn=dataset.collate_fn)
    data_dict, gt = next(iter(dataloader))

    print([f'{k}: {v.size()}' for k, v in data_dict.items()])
    print(f'gt: {gt.size()}')
=======
        num_max_examples=10,
        j_index_value=0.1,
    )

    dataloader = DataLoader(
        dataset=dataset, batch_size=2, shuffle=False, collate_fn=dataset.collate_fn
    )
    data_dict, gt = next(iter(dataloader))

    print([f"{k}: {v.size()}" for k, v in data_dict.items()])
    print(f"gt: {gt.size()}")
>>>>>>> ac977956
<|MERGE_RESOLUTION|>--- conflicted
+++ resolved
@@ -1,9 +1,6 @@
-<<<<<<< HEAD
+import os
 import itertools
 import torchvision.transforms
-=======
-import os
->>>>>>> ac977956
 from torch.utils.data import Dataset
 from PIL import Image
 import requests
@@ -13,8 +10,8 @@
 import torch
 from torchvision.transforms import Resize, ToTensor, InterpolationMode, Compose, PILToTensor
 import warnings
-<<<<<<< HEAD
-import utils
+
+import data.utils as utils
 from typing import Union, Dict, List, Tuple, Any
 import numpy as np
 from transforms import (
@@ -31,17 +28,10 @@
     BBOX = 0
     MASK = 1
     POINT = 2
-=======
-
-import data.utils as utils
-
-warnings.filterwarnings("ignore")
->>>>>>> ac977956
 
 
 class LabelAnythingDataset(Dataset):
     def __init__(
-<<<<<<< HEAD
             self,
             instances_path,  # Path
             img_dir=None,  # directory (only if images have to be loaded from disk)
@@ -78,26 +68,6 @@
         assert self.max_num_examples > 0
         assert self.max_num_coords > 0
 
-=======
-        self,
-        instances_path,  # Path
-        directory=None,  # directory (only if images have to be loaded from disk)
-        num_max_examples=10,  # number of max examples to be given for the target image
-        preprocess=ToTensor(),  # preprocess step
-        j_index_value=0.5,  # threshold for extracting examples
-        seed=42,  # for reproducibility
-        resize_dim=224,  # shape for stacking images
-        max_mum_coords=10,  # max number of coords for each example for each class
-    ):
-        super().__init__()
-        instances = utils.load_instances(instances_path)
-        self.annotations = pd.DataFrame(instances["annotations"])
-        self.images = pd.DataFrame(instances["images"])
-        self.load_from_dir = directory is not None
-        self.categories = pd.DataFrame(instances["categories"])
-        self.num_max_examples = num_max_examples
-        self.directory = directory
->>>>>>> ac977956
         self.preprocess = preprocess
         self.prompts_processor = PromptsProcessor(
             long_side_length=1024,
@@ -106,20 +76,6 @@
 
         self.j_index_value = j_index_value
         self.seed = seed
-<<<<<<< HEAD
-=======
-        self.resize = Resize((resize_dim, resize_dim))
-        self.resize_mask = Resize(
-            (resize_dim, resize_dim), interpolation=InterpolationMode.NEAREST
-        )
-        self.img_shape = (1, resize_dim, resize_dim)
-        self.max_num_coords = max_mum_coords
-        assert (
-            self.max_num_coords > 1
-        ), "maximum number of coords must be greater then 1."
-        self.num_coords = random.randint(1, max_mum_coords)
-        self.num_examples = random.randint(1, self.num_max_examples)
->>>>>>> ac977956
 
     def __load_annotation_dicts(self) -> (dict, dict):
         """Prepares dictionaries for fast access to annotations.
@@ -156,7 +112,6 @@
             PIL.Image: The loaded image.
         """
         if self.load_from_dir:
-<<<<<<< HEAD
             return Image.open(
                 f'{self.img_dir}/{img_data["file_name"]}'
             )  # probably needs to add zeroes
@@ -191,70 +146,6 @@
         query_image = (
             query_image if not self.preprocess else self.preprocess(query_image)
         )
-=======
-            return Image.open(f'{self.directory}/{img["id"]}.jpg')
-        return Image.open(BytesIO(requests.get(img["coco_url"]).content))
-
-    def __extract_examples(self, img_id):
-        target_classes = self.annotations[self.annotations.image_id == img_id][
-            "category_id"
-        ].tolist()
-        class_projection = (
-            self.annotations[["image_id", "category_id"]]
-            .groupby(by="image_id")["category_id"]
-            .apply(list)
-            .reset_index(name="category_id")
-        )
-        class_projection["j_score"] = class_projection.apply(
-            lambda x: utils.compute_j_index(target_classes, x.category_id), axis=1
-        )
-        class_projection = class_projection[
-            class_projection["j_score"] > self.j_index_value
-        ]
-        print(f"extracting {self.num_examples} examples")
-        return class_projection.sample(
-            n=self.num_examples, replace=True, random_state=self.seed
-        ).image_id.tolist(), list(set(target_classes))
-
-    def __getitem__(self, item):
-        image_id = self.images.iloc[item]  # image row id
-        target = self.__load_image(image_id)  # load image
-        target = (
-            target if not self.preprocess else self.preprocess(target)
-        )  # preprocess
-
-        # choose similar content with respect to target image
-        example_ids, classes = self.__extract_examples(image_id["id"])
-        examples = [
-            self.__load_image(row)
-            for ix, row in self.images[self.images.id.isin(example_ids)].iterrows()
-        ]  # load images
-        # annotations useful for prompt
-        prompt_annotations = self.annotations[
-            (self.annotations.image_id.isin(example_ids))
-            & (self.annotations.category_id.isin(classes))
-        ]
-
-        # bboxes
-        bbox_annotations = prompt_annotations[["image_id", "bbox", "category_id"]]
-        prompt_bbox, flag_bbox = utils.get_prompt_bbox(bbox_annotations, classes)
-
-        # masks
-        mask_annotations = prompt_annotations[
-            ["image_id", "segmentation", "category_id"]
-        ]
-        prompt_mask = utils.get_prompt_mask(
-            mask_annotations, target.shape, self.resize_mask, classes
-        ).squeeze(dim=2)
-
-        # gt
-        target_annotations = self.annotations[
-            self.annotations.image_id == image_id["id"]
-        ][["category_id", "segmentation"]]
-        gt = self.resize_mask(
-            utils.get_gt(target_annotations, target.shape, classes).unsqueeze(0)
-        ).squeeze(0)
->>>>>>> ac977956
 
         # load the examples and categories for the query image
         example_ids, cat_ids = self.__extract_examples(image_data)
@@ -267,7 +158,6 @@
             for example in examples
         ], dim=0)
 
-<<<<<<< HEAD
         # create the prompt dicts
         bboxes = dict((img_id, {}) for img_id in example_ids)
         masks = dict((img_id, {}) for img_id in example_ids)
@@ -340,20 +230,10 @@
             ]
         )
         query_gt = torch.argmax(query_gt, 0)
-=======
-        prompt_coords, flag_coords = utils.get_prompt_coords(
-            annotations=mask_annotations,
-            target_classes=classes,
-            num_coords=self.num_coords,
-            original_shape=target.shape,
-            resize=self.resize_mask,
-        )
->>>>>>> ac977956
 
         dims = torch.Tensor(query_gt.size()).type(torch.uint8)
 
         return {
-<<<<<<< HEAD
             "query_image": query_image,  # 3 x H x W
             "examples": examples,  # N x 3 x H x W
             "prompt_mask": masks,  # N x C x H_M x W_M
@@ -364,23 +244,11 @@
             "flag_bboxes": flag_bbox,
             "query_gt": query_gt,  # C x H x W
             "dims": dims,
-=======
-            "target": target,  # 3 x h x w
-            "examples": examples,  # n x 3 x h x w
-            "prompt_mask": prompt_mask,  # n x c x h x w
-            "prompt_coords": prompt_coords,
-            "flag_coords": flag_coords,
-            "prompt_bbox": prompt_bbox,  # n x c x m x 4
-            "flag_bbox": flag_bbox,  # n x c x m
-            "gt": gt,  # h x w
-            "classes": {ix: c for ix, c in enumerate(classes, start=1)},
->>>>>>> ac977956
         }
 
     def __len__(self):
         return len(self.images)
 
-<<<<<<< HEAD
     # TODO: add max_annotations and mask shape
     def annotations_to_tensor(self, annotations, prompt_type) -> torch.Tensor:
         """Transform a dict of annotations of prompt_type to a padded tensor.
@@ -511,26 +379,9 @@
         mask_flags = torch.stack([x[1] for x in masks_flags])
 
         # prompt bbox
-=======
-    def collate_fn(self, batched_input):
-        classes = [x["classes"] for x in batched_input]
-        new_classes = utils.rearrange_classes(classes)
-        gts = [x["gt"] for x in batched_input]
-        gts = torch.stack(
-            [utils.collate_gt(x, classes[ix], new_classes) for ix, x in enumerate(gts)]
-        )
-        masks = [x["prompt_mask"] for x in batched_input]
-        masks = torch.stack(
-            [
-                utils.collate_mask(mask, classes[i], new_classes)
-                for i, mask in enumerate(masks)
-            ]
-        )
->>>>>>> ac977956
         bboxes = [x["prompt_bbox"] for x in batched_input]
         coords = [x['prompt_coords'] for x in batched_input]
         flags = [x["flag_bbox"] for x in batched_input]
-<<<<<<< HEAD
         annotations = itertools.chain([x.size(2) if isinstance(x, torch.Tensor) else 1 for x in bboxes],
                                       [x.size(2) if isinstance(x, torch.Tensor) else 1 for x in coords])
         max_annotations = max(annotations)
@@ -544,25 +395,6 @@
         flags = [x['flag_coords'] for x in batched_input]
         coords_flags = [utils.collate_coords(coords[i], flags[i], max_classes, max_annotations, self.num_examples, self.num_coords)
                         for i in range(len(coords))]
-=======
-        max_annotations = max(x.size(2) for x in bboxes)
-        bboxes_flags = [
-            utils.collate_bbox(
-                bboxes[i], flags[i], classes[i], new_classes, max_annotations
-            )
-            for i in range(len(bboxes))
-        ]
-        bboxes = torch.stack([x[0] for x in bboxes_flags])
-        bbox_flags = torch.stack([x[1] for x in bboxes_flags])
-        coords = [x["prompt_coords"] for x in batched_input]
-        flags = [x["flag_coords"] for x in batched_input]
-        coords_flags = [
-            utils.collate_coords(
-                coords[i], flags[i], classes[i], new_classes, max_annotations
-            )
-            for i in range(len(coords))
-        ]
->>>>>>> ac977956
         coords = torch.stack([x[0] for x in coords_flags])
         coord_flags = torch.stack([x[1] for x in coords_flags])
 
@@ -573,7 +405,6 @@
         example_images = torch.stack([x["examples"] for x in batched_input])
 
         data_dict = {
-<<<<<<< HEAD
             'query_image': query_image,
             'example_images': example_images,
             'point_coords': coords,
@@ -582,24 +413,15 @@
             'box_flags': bbox_flags,
             'mask_inputs': masks,
             'mask_flags': mask_flags,
-=======
-            "query_image": query_image,
-            "example_images": example_images,
-            "point_coords": coords,
-            "point_flags": coord_flags,
-            "boxes": bboxes,
-            "box_flags": bbox_flags,
-            "mask_inputs": masks,
->>>>>>> ac977956
         }
 
         # reset dataset parameters
         self.reset_num_coords()
         self.reset_num_examples()
 
-<<<<<<< HEAD
         return data_dict, gts
-=======
+
+
 class LabelAnyThingOnlyImageDataset(Dataset):
     def __init__(
             self,
@@ -613,14 +435,16 @@
 
     def __len__(self):
         return len(self.files)
->>>>>>> ac977956
 
     def __getitem__(self, item):
         img = Image.open(os.path.join(self.directory, self.files[item]))
         image_id, _ = os.path.splitext(self.files[item])
         return self.preprocess(img), image_id  # load image
 
-<<<<<<< HEAD
+      
+# main for testing the class
+if __name__ == "__main__":
+    from torchvision.transforms import Compose, ToTensor, Resize, ToPILImage
 if __name__ == '__main__':
     from torchvision.transforms import Compose, ToTensor, Resize
     from torch.utils.data import DataLoader
@@ -634,25 +458,12 @@
             CustomResize(1024),
             PILToTensor(),
             CustomNormalize(),
-=======
-      
-# main for testing the class
-if __name__ == "__main__":
-    from torchvision.transforms import Compose, ToTensor, Resize, ToPILImage
-    from torch.utils.data import DataLoader
-
-    preprocess = Compose(
-        [
-            ToTensor(),
-            # Resize((1000, 1000)),
->>>>>>> ac977956
         ]
     )
 
     dataset = LabelAnythingDataset(
         instances_path="label_anything/data/lvis_v1_train.json",
         preprocess=preprocess,
-<<<<<<< HEAD
         max_num_examples=10,
         j_index_value=.1,
     )
@@ -665,17 +476,4 @@
     data_dict, gt = next(iter(dataloader))
 
     print([f'{k}: {v.size()}' for k, v in data_dict.items()])
-    print(f'gt: {gt.size()}')
-=======
-        num_max_examples=10,
-        j_index_value=0.1,
-    )
-
-    dataloader = DataLoader(
-        dataset=dataset, batch_size=2, shuffle=False, collate_fn=dataset.collate_fn
-    )
-    data_dict, gt = next(iter(dataloader))
-
-    print([f"{k}: {v.size()}" for k, v in data_dict.items()])
-    print(f"gt: {gt.size()}")
->>>>>>> ac977956
+    print(f'gt: {gt.size()}')