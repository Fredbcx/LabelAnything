--- conflicted
+++ resolved
@@ -29,7 +29,6 @@
 
 
 class LabelAnythingDataset(Dataset):
-<<<<<<< HEAD
     def __init__(self, datasets_params, common_params) -> None:
         self.log_images = False
         self.num_examples = 0
@@ -38,57 +37,6 @@
         self.datasets = {
             dataset_name: datasets[dataset_name](**params, **common_params)
             for dataset_name, params in datasets_params.items()
-=======
-    def __init__(
-        self,
-        instances_path,  # Path
-        img_dir=None,  # directory (only if images have to be loaded from disk)
-        max_num_examples=10,  # number of max examples to be given for the target image
-        preprocess=ToTensor(),  # preprocess step
-        seed=42,  # for reproducibility
-        emb_dir=None,
-        n_folds=-1,
-        val_fold=-1,
-        split="train"
-    ):
-        super().__init__()
-        instances = utils.load_instances(instances_path)
-        self.emb_dir = emb_dir
-        self.load_embeddings = self.emb_dir is not None
-        self.load_from_dir = img_dir is not None
-        self.img_dir = img_dir
-        self.log_images = False
-        assert not (self.load_from_dir and self.load_embeddings)
-
-        # id to annotation
-        self.annotations = {x["id"]: x for x in instances["annotations"]}
-        # id to category
-        self.categories = {x["id"]: x for x in instances["categories"]}
-
-        # to use with FSS benchmarks
-        self.n_folds = n_folds
-        self.val_fold = val_fold
-        self.split = split
-        if self.val_fold != -1:
-            assert self.n_folds > 0
-            self.__prepare_benchmark()
-
-        # useful dicts
-        (
-            self.img2cat,
-            self.img2cat_annotations,
-            self.cat2img,
-            self.cat2img_annotations,
-        ) = self.__load_annotation_dicts()
-
-        # list of image ids for __getitem__
-        img2cat_keys = set(self.img2cat.keys())
-        self.image_ids = [
-            x["id"] for x in instances["images"] if x["id"] in img2cat_keys
-        ]
-        self.images = {
-            x["id"]: x for x in instances["images"] if x["id"] in img2cat_keys
->>>>>>> d4ae19e9
         }
         index = sum([
             [(dataset_name, i) for i in range(len(dataset))]
@@ -99,7 +47,6 @@
         self.reset_num_examples()
         super().__init__()
 
-<<<<<<< HEAD
     def __len__(self):
         return sum([len(dataset) for dataset in self.datasets])
     
@@ -107,341 +54,12 @@
         dataset_name, dataset_index = self.index[index]
         return self.datasets[dataset_name][dataset_index]
     
-=======
-    def __set_all_seeds(self):
-        """Enable reproducibility.
-        """
-        random.seed(self.seed)
-        np.random.seed(self.seed)
-        torch.manual_seed(self.seed)
-
-        self.log_images = True
-
-    def __prepare_benchmark(self):
-        """Prepare the dataset for benchmark training.
-        """
-        n_categories = len(self.categories)
-        n_val_categories = n_categories // self.n_folds
-        val_categories_idxs = set(self.val_fold + self.n_folds * v for v in range(n_val_categories))
-        train_categories_idxs = set(x for x in range(n_categories)) - val_categories_idxs
-        categories_idxs = val_categories_idxs if self.split == "val" else train_categories_idxs
-        self.categories = {k: v for i, (k, v) in enumerate(self.categories.items()) if i in categories_idxs}
-        category_ids = set(self.categories.keys())
-        self.annotations = {k: v for k, v in self.annotations.items() if v["category_id"] in category_ids}
-
->>>>>>> d4ae19e9
     def reset_num_examples(self):
         """Set the number of examples for the next query image.
         """
         self.num_examples = random.randint(1, self.max_num_examples)
-<<<<<<< HEAD
         for dataset in self.datasets.values():
             dataset.num_examples = self.num_examples
-=======
-
-    def __load_annotation_dicts(self) -> (dict, dict):
-        """Prepares dictionaries for fast access to annotations.
-
-        Returns:
-            (dict, dict): Returns four dictionaries:
-                1. img2cat: A dictionary mapping image ids to the set of category ids of the annotations of that image.
-                2. img2cat_annotations: A dictionary mapping image ids to the annotations of that image.
-                3. cat2img: A dictionary mapping category ids to the set of image ids of the annotations of that category.
-                4. cat2img_annotations: A dictionary mapping category ids to the annotations of that category.
-        """
-        img2cat_annotations = {}
-        cat2img_annotations = {}
-
-        img2cat = {}
-        cat2img = {}
-
-        for ann in self.annotations.values():
-            if "iscrowd" in ann and ann["iscrowd"] == 1:
-                continue
-            if ann["image_id"] not in img2cat_annotations:
-                img2cat_annotations[ann["image_id"]] = {}
-                img2cat[ann["image_id"]] = set()
-
-            if ann["category_id"] not in img2cat_annotations[ann["image_id"]]:
-                img2cat_annotations[ann["image_id"]][ann["category_id"]] = []
-                img2cat[ann["image_id"]].add(ann["category_id"])
-
-            img2cat_annotations[ann["image_id"]][ann["category_id"]].append(ann)
-
-            if ann["category_id"] not in cat2img_annotations:
-                cat2img_annotations[ann["category_id"]] = {}
-                cat2img[ann["category_id"]] = set()
-
-            if ann["image_id"] not in cat2img_annotations[ann["category_id"]]:
-                cat2img_annotations[ann["category_id"]][ann["image_id"]] = []
-                cat2img[ann["category_id"]].add(ann["image_id"])
-
-            cat2img_annotations[ann["category_id"]][ann["image_id"]].append(ann)
-
-        return img2cat, img2cat_annotations, cat2img, cat2img_annotations
-
-    def __load_safe_embeddings(self, img_data):
-        with safe_open(f"{self.emb_dir}/{img_data['id']}.safetensors", framework="pt") as f:
-            tensor = f.get_slice("embedding")
-        return tensor
-
-    def _load_image(self, img_data: dict) -> Image:
-        """Load an image from disk or from url.
-
-        Args:
-            img_data (dict): A dictionary containing the image data, as in the coco dataset.
-
-        Returns:
-            PIL.Image: The loaded image.
-        """
-        if self.load_from_dir:
-            return Image.open(
-                f'{self.img_dir}/{img_data["coco_url"].split("/")[-1]}'
-            ).convert("RGB")
-        return Image.open(BytesIO(requests.get(img_data["coco_url"]).content)).convert("RGB")
-
-    def _extract_examples(self, img_data: dict) -> (list, list):
-        """Chooses examples (and categories) for the query image.
-
-        Args:
-            img_data (dict): A dictionary containing the image data, as in the coco dataset.
-
-        Returns:
-            (list, list): Returns two lists:
-                1. examples: A list of image ids of the examples.
-                2. cats: A list of sets of category ids of the examples.
-        """
-        return self.example_generator.generate_examples(
-            query_image_id=img_data["id"],
-            image_classes=self.img2cat[img_data["id"]],
-            num_examples=self.num_examples,
-        )
-
-    def _get_annotations(self, image_ids, cat_ids):
-        bboxes = {img_id: {cat_id: [] for cat_id in cat_ids} for img_id in image_ids}
-        masks = {img_id: {cat_id: [] for cat_id in cat_ids} for img_id in image_ids}
-        points = {img_id: {cat_id: [] for cat_id in cat_ids} for img_id in image_ids}
-
-        # get prompts from annotations
-        classes = {img_id: list() for img_id in image_ids}
-
-        for img_id in image_ids:
-            img_size = (self.images[img_id]["height"], self.images[img_id]["width"])
-            for cat_id in cat_ids:
-                # for each pair (image img_id and category cat_id)
-                if cat_id not in self.img2cat_annotations[img_id]:
-                    # the chosen category is not in the iamge
-                    continue
-                
-                classes[img_id].append(cat_id)
-                for ann in self.img2cat_annotations[img_id][cat_id]:
-                    # choose the prompt type
-                    prompt_type = random.choice(list(PromptType))
-
-                    if prompt_type == PromptType.BBOX:
-                        # take the bbox
-                        bboxes[img_id][cat_id].append(
-                            self.prompts_processor.convert_bbox(
-                                ann["bbox"],
-                                *img_size,
-                                noise=True,),
-                        )
-                    elif prompt_type == PromptType.MASK:
-                        # take the mask
-                        masks[img_id][cat_id].append(
-                            self.prompts_processor.convert_mask(
-                                ann["segmentation"],
-                                *img_size,
-                            )
-                        )
-                    elif prompt_type == PromptType.POINT:
-                        # take the point
-                        mask = self.prompts_processor.convert_mask(
-                            ann["segmentation"],
-                            *img_size,
-                        )
-                        points[img_id][cat_id].append(
-                            self.prompts_processor.sample_point(mask)
-                        )
-
-        # convert the lists of prompts to arrays
-        for img_id in image_ids:
-            for cat_id in cat_ids:
-                bboxes[img_id][cat_id] = np.array((bboxes[img_id][cat_id]))
-                masks[img_id][cat_id] = np.array((masks[img_id][cat_id]))
-                points[img_id][cat_id] = np.array((points[img_id][cat_id]))
-        return bboxes, masks, points, classes
-
-    def _load_and_preprocess_image(self, image_data):
-        image = self._load_image(image_data)
-        return image if not self.preprocess else self.preprocess(image)
-
-    def _get_images_or_embeddings(self, image_ids):
-        return torch.rand(len(image_ids), 256, 64, 64), "embeddings"
-        if self.load_embeddings:
-            images = [
-                self.__load_safe_embeddings(image_data)
-                for image_data in [self.images[image_id] for image_id in image_ids]
-            ]
-            return torch.stack(images), "embeddings"
-        images = [
-            self._load_and_preprocess_image(image_data)
-            for image_data in [self.images[image_id] for image_id in image_ids]
-        ]
-        return images, "images"
-
-    def __getitem__(self, item: int) -> dict:
-        if self.split == "train":
-            base_image_data = self.images[self.image_ids[item]]
-            image_ids, aux_cat_ids = self._extract_examples(base_image_data)
-            cat_ids = list(set(itertools.chain(*aux_cat_ids)))
-            cat_ids.insert(0, -1)  # add the background class
-        else:
-            # take a random category (use numpy)
-            cat_id = np.random.choice(list(self.categories.keys()))
-            # take two random images from that category
-            image_ids = np.random.choice(
-                list(self.cat2img_annotations[cat_id].keys()), 2, replace=False
-            )
-            cat_ids = [-1, cat_id]
-
-        # load, stack and preprocess the images
-        images, image_key = self._get_images_or_embeddings(image_ids)
-
-        # create the prompt dicts
-        bboxes, masks, points, classes = self._get_annotations(image_ids, cat_ids)
-
-        # obtain padded tensors
-        bboxes, flag_bboxes = self.annotations_to_tensor(bboxes, PromptType.BBOX)
-        masks, flag_masks = self.annotations_to_tensor(masks, PromptType.MASK)
-        points, flag_points = self.annotations_to_tensor(points, PromptType.POINT)
-
-        # obtain ground truths
-        ground_truths = self.get_ground_truths(image_ids, cat_ids)
-        dims = torch.tensor(list(map(lambda x: x.size(), ground_truths)))
-        max_dims = torch.max(dims, 0).values.tolist()
-        ground_truths = torch.stack(
-            [utils.collate_gts(x, max_dims) for x in ground_truths]
-        )
-
-        data_dict =  {
-            image_key: images,
-            "prompt_masks": masks,
-            "flag_masks": flag_masks,
-            "prompt_points": points,
-            "flag_points": flag_points,
-            "prompt_bboxes": bboxes,
-            "flag_bboxes": flag_bboxes,
-            "dims": dims,
-            "classes": list(classes.values()),
-            "ground_truths": ground_truths,
-        }
-
-        if self.log_images and self.load_embeddings:
-            log_images =[
-                self._load_and_preprocess_image(image_data)
-                for image_data in [self.images[image_id] for image_id in image_ids]
-            ]
-            data_dict["images"] = torch.stack(log_images)
-
-        return data_dict
-
-    def get_ground_truths(self, image_ids, cat_ids):
-        # initialization
-        ground_truths = dict((img_id, {}) for img_id in image_ids)
-        # generate masks
-        for img_id in image_ids:
-            img_size = (self.images[img_id]["height"], self.images[img_id]["width"])
-            for cat_id in cat_ids:
-                ground_truths[img_id][cat_id] = np.zeros(img_size, dtype=np.int64)
-                # zero mask for no segmentation
-                if cat_id not in self.img2cat_annotations[img_id]:
-                    continue
-                for ann in self.img2cat_annotations[img_id][cat_id]:
-                    ground_truths[img_id][cat_id] = np.logical_or(
-                        ground_truths[img_id][cat_id],
-                        self.prompts_processor.convert_mask(
-                            ann["segmentation"], *img_size
-                        ),
-                    )
-            # make the ground truth tensor for image img_id
-            ground_truth = torch.from_numpy(
-                np.array(
-                    [
-                        ground_truths[img_id][cat_id].astype(np.int64)
-                        for cat_id in cat_ids
-                    ]
-                )
-            )
-            ground_truths[img_id] = torch.argmax(ground_truth, 0)
-
-        return list(ground_truths.values())
-
-    def __len__(self):
-        return len(self.images) if self.split == "train" else 1000
-
-    def annotations_to_tensor(self, annotations, prompt_type) -> torch.Tensor:
-        """Transform a dict of annotations of prompt_type to a padded tensor.
-
-        Args:
-            annotations (dict): annotations (dict of dicts with np.ndarray as values)
-            prompt_type (PromptType): prompt type
-
-        Returns:
-            torch.Tensor: padded tensor
-        """
-        n = len(annotations)
-        c = len(next(iter(annotations.values())))
-
-        if prompt_type == PromptType.BBOX:
-            max_annotations = utils.get_max_annotations(annotations)
-            tensor_shape = (n, c, max_annotations, 4)
-        elif prompt_type == PromptType.MASK:
-            tensor_shape = (n, c, 256, 256)
-        elif prompt_type == PromptType.POINT:
-            max_annotations = utils.get_max_annotations(annotations)
-            tensor_shape = (n, c, max_annotations, 2)
-
-        tensor = torch.zeros(tensor_shape)
-        flag = (
-            torch.zeros(tensor_shape[:-1]).type(torch.uint8)
-            if prompt_type != PromptType.MASK
-            else torch.zeros(tensor_shape[:2]).type(torch.uint8)
-        )
-
-        if prompt_type == PromptType.MASK:
-            for i, img_id in enumerate(annotations):
-                for j, cat_id in enumerate(annotations[img_id]):
-                    mask = self.prompts_processor.apply_masks(
-                        annotations[img_id][cat_id]
-                    )
-                    tensor_mask = torch.tensor(mask)
-                    tensor[i, j, :] = tensor_mask
-                    flag[i, j] = 1 if torch.sum(tensor_mask) > 0 else 0
-        else:
-            for i, img_id in enumerate(annotations):
-                img_original_size = (
-                    self.images[img_id]["height"],
-                    self.images[img_id]["width"],
-                )
-                for j, cat_id in enumerate(annotations[img_id]):
-                    if annotations[img_id][cat_id].size == 0:
-                        continue
-                    m = annotations[img_id][cat_id].shape[0]
-                    if prompt_type == PromptType.BBOX:
-                        boxes_ann = self.prompts_processor.apply_boxes(
-                            annotations[img_id][cat_id], img_original_size
-                        )
-                        tensor[i, j, :m, :] = torch.tensor(boxes_ann)
-                    elif prompt_type == PromptType.POINT:
-                        points_ann = self.prompts_processor.apply_coords(
-                            annotations[img_id][cat_id], img_original_size
-                        )
-                        tensor[i, j, :m, :] = torch.tensor(points_ann)
-                    flag[i, j, :m] = 1
-
-        return tensor, flag
->>>>>>> d4ae19e9
 
     def collate_fn(
         self, batched_input: List[Dict[str, Any]]
