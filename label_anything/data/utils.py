import pandas as pd
import torchvision.transforms
from PIL import Image, ImageDraw
from itertools import combinations

import torch
import numpy as np
import itertools
import json
from typing import List, Tuple, Dict


MAX_PIXELS_BBOX_NOISE = 20  # noise limit for bounding boxes taken from SA


def compute_j_index(class_a: List[int], class_b: List[int]) -> float:
    """
    Computes the Jaccard Index given two different class sets.

    Arguments:
        class_a (List[int]): list of integers, representing the classes of element a.
        class_b (List[int]): list of integers, representing the classes of element b.

    Returns:
        float: Jaccard index.
    """
    class_a = set(class_a)
    class_b = set(class_b)
    return len(class_a.intersection(class_b)) / len(class_a.union(class_b))


<<<<<<< HEAD
def convert_polygons(polygons: List[List[float]]) -> List[List[Tuple[int]]]:
    """
    Converts a list of polygons, feasible for considering it as a list of coordinates, representing the vertices of a polygon.

    Arguments:
        polygons (List[List[float]]): list of polygons to be formatted

    Returns:
        List[List[Tuple[int]]]: list of polygons represented by a couple of vertices.
    """
    return [[(int(pol[i]), int(pol[i + 1])) for i in range(0, len(pol), 2)] for pol in polygons]
=======
def compute_j_index_n_sets(sets):
    return len(set.intersection(*sets)) / len(set.union(*sets))


def mean_pairwise_j_index(sets):
    return sum(compute_j_index(a, b) for a, b in combinations(sets, 2)) / (len(sets) * (len(sets) - 1))


def convert_polygons(polygons):
    return [
        [(int(pol[i]), int(pol[i + 1])) for i in range(0, len(pol), 2)]
        for pol in polygons
    ]
>>>>>>> ac977956


def get_mask(
        img_shape: torch.Size,
        reshape: torchvision.transforms.Resize,
        segmentations: List[List[Tuple[int]]]
) -> torch.Tensor:
    """
    Transforms a polygon to a matrix mask.

    Arguments:
        img_shape: original shape of the image
        reshape: reshape transformation
        segmentations: segmentations expressed by polygons

    Returns:
        torch.Tensor: single mask of shape HxW. Each pixel is 1 if it is part of the annotations, and 0 if not.
    """
    if segmentations == [[]]:  # for empty segmentation
<<<<<<< HEAD
        return reshape(torch.zeros(img_shape))[0], torch.Tensor([0.0])
    image = Image.new('L', img_shape[1:][::-1], 0)  # due to problem with shapes
=======
        return reshape(torch.zeros(img_shape))[0]
    image = Image.new("L", img_shape[1:][::-1], 0)  # due to problem with shapes
>>>>>>> ac977956
    draw = ImageDraw.Draw(image)
    for pol in convert_polygons(segmentations):
        draw.polygon(pol, outline=1, fill=1)
    mask = np.asarray(image)
    mask = torch.Tensor(mask)
<<<<<<< HEAD
    return reshape(mask.unsqueeze(dim=0)), torch.Tensor([1.0])


def get_mask_per_image(
        annotations: pd.DataFrame,
        image_id: int,
        image_shape: torch.Size,
        reshape: torchvision.transforms.Resize,
        target_classes: List[int]
) -> torch.Tensor:
    """
    Transforms all the segmentations associated to the given image into masks, given a list of classes.

    Arguments:
        annotations: DataFrame used to handle the annotations.
        image_id: the image to focus on.
        image_shape: original image shape.
        reshape: reshape transformation.
        target_classes: list of classes to focus on.

    Returns:
        torch.Tensor: masks batched on classes, with shape C x H x W
    """
    masks_flags = [get_mask(image_shape, reshape, itertools.chain(*annotations[(annotations.image_id == image_id) & (annotations.category_id == x)].segmentation.tolist()))
                    for x in target_classes]
    return torch.stack([x[0] for x in masks_flags]), torch.stack([x[1] for x in masks_flags])


def get_prompt_mask(
        annotations: pd.DataFrame,
        image_shape: List[torch.Size],
        reshape: torchvision.transforms.Resize,
        target_classes: List[int]
) -> torch.Tensor:
    """
    Computes all the prompt masks for a given query images.

    Arguments:
        annotations: DataFrame containing all the annotations useful for the mask generation.
        image_shape: list of all the original shape for each example image.
        reshape: reshape transformation.
        target_classes: classes to consider.

    Returns:
        torch.Tensor: masks batched for all the example images of shape MxCxHxW
    """
    masks_flags = [get_mask_per_image(annotations, x, image_shape[ix], reshape, target_classes)
        for ix, x in enumerate(annotations.image_id.unique().tolist())]
    return torch.stack([x[0] for x in masks_flags]).squeeze(dim=2), torch.stack([x[1] for x in masks_flags]).squeeze(dim=2)


def add_noise(
        bbox: List[float]
) -> List[float]:
    """
    Adds random noise to a bounding box. Each coordinate is perturbed by adding x ~ N(0, std), where std is
    0.1 * abs(x2-x1) or 0.1 * abs(y2 - y1). however, if this number is grater than 20, it is truncated at 20 pixels.
    """
=======
    return reshape(mask.unsqueeze(dim=0))


def get_mask_per_image(annotations, image_id, image_shape, reshape, target_classes):
    return torch.stack(
        [
            get_mask(
                image_shape,
                reshape,
                itertools.chain(
                    *annotations[
                        (annotations.image_id == image_id)
                        & (annotations.category_id == x)
                    ].segmentation.tolist()
                ),
            )
            for x in target_classes
        ]
    )


def get_prompt_mask(annotations, image_shape, reshape, target_classes):
    return torch.stack(
        [
            get_mask_per_image(annotations, x, image_shape, reshape, target_classes)
            for x in annotations.image_id.unique().tolist()
        ]
    )


def add_noise(bbox):
>>>>>>> ac977956
    x, y, x1, y1 = bbox
    std_w = abs(x - x1) / 10
    std_h = abs(y - y1) / 10
    noise_x = list(
        map(
            lambda val: val if abs(val) <= 20 else np.sign(val) * MAX_PIXELS_BBOX_NOISE,
            np.random.normal(loc=0, scale=std_w, size=2).tolist(),
        )
    )
    noise_y = list(
        map(
            lambda val: val if abs(val) <= 20 else np.sign(val) * MAX_PIXELS_BBOX_NOISE,
            np.random.normal(loc=0, scale=std_h, size=2).tolist(),
        )
    )
    return x + noise_x[0], y + noise_y[0], x1 + noise_x[1], y1 + noise_y[1]


<<<<<<< HEAD
def get_bboxes(
        bboxes_entries: pd.DataFrame,
        image_id: int,
        category_id: int,
        len_bbox: int
) -> Tuple[torch.Tensor, torch.Tensor]:
    """
    Calculates the bounding boxes, given an image and a class.

    Arguments:
        bboxes_entries: DataFrame of annotations for the bounding boxes.
        image_id: id of te given image.
        category_id: id of the given class.
        len_bbox: maximum number of bounding boxes (useful for padding).

    Returns:
        torch.Tensor: bounding box tensor of shape N x 4
        torch.Tensor: flag tensor of shape N, indicating whether the ith bounding box is real or a pad one.
    """
    bbox = bboxes_entries[(bboxes_entries.image_id == image_id) & (bboxes_entries.category_id == category_id)][
        'bbox'].tolist()  # extracting the bounding boxes
    bbox = list(map(lambda x: add_noise(x), bbox))  # [x, y, w, h] -> [x1, y1, x2, y2]
    bbox = torch.Tensor(bbox)

    # padding
    ans = torch.cat([
        bbox, torch.zeros((len_bbox - bbox.size(0), 4))
    ], dim=0)
=======
def get_bboxes(bboxes_entries, image_id, category_id, len_bbox):
    bbox = bboxes_entries[
        (bboxes_entries.image_id == image_id)
        & (bboxes_entries.category_id == category_id)
    ]["bbox"].tolist()
    bbox = list(map(lambda x: add_noise(x), bbox))
    bbox = torch.Tensor(bbox)
    ans = torch.cat([bbox, torch.zeros((len_bbox - bbox.size(0), 4))], dim=0)
>>>>>>> ac977956
    if bbox.size(0) == 0:
        flag = torch.full((len_bbox,), fill_value=False)
    elif bbox.size(0) == len_bbox:
        flag = torch.full((len_bbox,), fill_value=True)
    else:
        flag = torch.cat(
            [
                torch.full((bbox.size(0),), fill_value=True),
                torch.full(((len_bbox - bbox.size(0)),), fill_value=False),
            ]
        )
    return ans, flag


def get_prompt_bbox_per_image(
        bbox_entries: pd.DataFrame,
        img_id: int,
        target_classes: List[int],
        max_anns: int
) -> Tuple[torch.Tensor, torch.Tensor]:
    """
    Calculates the bounding boxes for a single image.

    Arguments:
        bbox_entries: DataFrame of annotations.
        img_id: id of given image.
        target_classes: list of target classes on which filter the annotations.
        max_anns: maximum number of annotations (useful for padding).

    Returns:
        torch.Tensor: tensor of bounding boxes, batched for the class. Tensor shape: C x N x 4.
        torch.Tensor: tensor of bounding boxes flag, batched for the class. tensor shape: C x N.
    """
    res = [get_bboxes(bbox_entries, img_id, x, max_anns) for x in target_classes]  # do it for each class
    return torch.stack([x[0] for x in res]), torch.stack([x[1] for x in res])


def get_prompt_bbox(
        bbox_entries: pd.DataFrame,
        target_classes: List[int]
) -> Tuple[torch.Tensor, torch.Tensor]:
    """
    Calculates all the bounding boxes for each example image.

    Arguments:
        bbox_entries: dataframe of annotations.
        target_classes: list of classes, representing the classes of the query image.

    Returns:
        torch.Tensor: tensor of bounding boxes, batched for example images. Tensor shape: M x C x N x 4.
        torch.Tensor: tensor of bounding boxes flag, batched for example images. tensor shape: M x C x N.
    """
    max_anns = get_max_bbox(bbox_entries)
    res = [
        get_prompt_bbox_per_image(bbox_entries, x, target_classes, max_anns)
        for x in bbox_entries.image_id.unique().tolist()
    ]
    return torch.stack([x[0] for x in res]), torch.stack([x[1] for x in res])


def get_max_bbox(
        annotations: pd.DataFrame
) -> int:
    """
    Calculates the maximum number of annotations present in ``annotations``, grouped by images and category id.
    """
    return max(
        len(
            annotations[
                (annotations.image_id == img) & (annotations.category_id == cat)
            ]
        )
        for img in annotations.image_id.unique()
        for cat in annotations.category_id.unique()
    )


<<<<<<< HEAD
def get_gt(
        annotations: pd.DataFrame,
        image_shape: torch.Size,
        target_classes: List[int]
) -> torch.Tensor:
    """
    Computes the target segmentations, represented as a matrix of integers.

    Arguments:
        annotations: dataframe of annotations.
        image_shape: original shape of the query image.
        target_classes: list of target classes to focus on.

    Returns:
        torch.Tensor: segmentation mask of shape H x W. each value of this matrix represents the membership class.
    """
    gt = Image.new('L', image_shape[1:][::-1], 0)
=======
def get_gt(annotations, image_shape, target_classes):
    gt = Image.new("L", image_shape[1:][::-1], 0)
>>>>>>> ac977956
    draw = ImageDraw.Draw(gt)
    for ix, c in enumerate(target_classes, start=1):
        polygons = convert_polygons(
            itertools.chain(
                *annotations[annotations.category_id == c].segmentation.tolist()
            )
        )
        for pol in polygons:
            draw.polygon(pol, outline=1, fill=ix)
    gt = np.asarray(gt)
    gt = torch.Tensor(gt)
    return gt


<<<<<<< HEAD
def load_instances(
        json_path: str
) -> Dict:
    """
    Loads the instances from file.
    """
    with open(json_path) as f:
=======
def load_instances(json_path):
    with open(json_path, "r") as f:
>>>>>>> ac977956
        instances = json.load(f)
    return instances


def get_coords(
        annotation: pd.Series,
        num_coords: int,
        original_shape: torch.Size,
        reshape: torchvision.transforms.Resize
) -> Tuple[torch.Tensor, torch.Tensor]:
    """
    Calculates ``num_coords`` points , giving a single annotation.

    Arguments:
        annotation: raw annotation.
        num_coords: number of coordinates to extract.
        original_shape: image original shape
        reshape: reshape transformation.

    Returns:
        torch.Tensor: tensor of coordinates of shape K x 2.
        torch.Tensor: flag tensor of shape K.
    """
    if annotation["segmentation"] == [[]]:  # empty segmentation
        return torch.Tensor([0.0, 0.0]), torch.Tensor([False])
<<<<<<< HEAD

    # get the mask with respect to the annotation
    mask = get_mask(img_shape=original_shape, reshape=reshape, segmentations=annotation["segmentation"])[0].squeeze(dim=0)
    coords = torch.nonzero(mask == 1)  # get all the possible coordinates

    # pad the candidates if they are too few
    if coords.size(0) < num_coords:  # for very small masks
        return torch.cat([coords, torch.zeros(size=((num_coords - coords.size(0)), *coords.shape[1:]))]), \
               torch.cat([torch.full(size=(coords.size(0),), fill_value=True),
                          torch.full(size=((num_coords - coords.size(0)),), fill_value=False)])

    # extract the candidates
=======
    mask = get_mask(
        img_shape=original_shape,
        reshape=reshape,
        segmentations=annotation["segmentation"],
    ).squeeze(dim=0)
    # num_coords = np.random.randint(1, max_num_coords)
    num_coords = max_num_coords
    coords = torch.nonzero(mask == 1)
    if coords.size(0) < num_coords:  # for very small masks
        return torch.cat(
            [
                coords,
                torch.zeros(size=((num_coords - coords.size(0)), *coords.shape[1:])),
            ]
        ), torch.cat(
            [
                torch.full(size=(coords.size(0),), fill_value=True),
                torch.full(size=((num_coords - coords.size(0)),), fill_value=False),
            ]
        )
>>>>>>> ac977956
    indexes = np.random.randint(0, coords.size(0), size=num_coords).tolist()
    return coords[indexes], torch.full(size=(num_coords,), fill_value=True)


<<<<<<< HEAD
def get_coords_per_image_class(
        annotations: pd.DataFrame,
        image_id: int,
        class_id: int,
        num_coords: int,
        original_shape: torch.Size,
        reshape: torchvision.transforms.Resize
) -> Tuple[torch.Tensor, torch.Tensor]:
    """
    Extracts all the coordinates needed for all the annotations, given an image and a class.

    Arguments:
        annotations: DataFrame of raw annotations.
        image_id: id of the given image.
        class_id: id of the given class.
        num_coords: number of coordinates to extract for a single given image-class annotation.
        original_shape: original image shape
        reshape: reshape transformation.

    Returns:
        torch.Tensor: tensor of coordinates of shape N x K x 2.
        torch.Tensor: tensor of flag of shape N x K.
    """
    target_annotations = annotations[(annotations.image_id == image_id) & (annotations.category_id == class_id)]
    if len(target_annotations) == 0:
        return torch.zeros(size=(1, num_coords, 2)), torch.full(size=(1, num_coords),
                                                                fill_value=False)
    coords_flags = [get_coords(row, num_coords, original_shape, reshape) for _, row in
                    target_annotations.iterrows()]
=======
# forse non serve paddare qui
def pad_coords_image_class(num_coords, coords, flags):
    if coords.size(0) == num_coords:
        return coords, flags
    return torch.cat(
        [coords, torch.zeros((num_coords - coords.size(0)), 2)]
    ), torch.cat(
        [flags, torch.full(size=((num_coords - coords.size(0)),), fill_value=False)]
    )


def get_coords_per_image_class(
    annotations, image_id, class_id, num_coords, original_shape, reshape
):
    target_annotations = annotations[
        (annotations.image_id == image_id) & (annotations.category_id == class_id)
    ]
    if len(target_annotations) == 0:
        return torch.zeros(size=(1, num_coords, 2)), torch.full(
            size=(1, num_coords), fill_value=False
        )  # aggiungi una coordinata in testa per i punti
    coords_flags = [
        get_coords(row, num_coords, original_shape, reshape)
        for _, row in target_annotations.iterrows()
    ]
>>>>>>> ac977956
    coords = [x[0] for x in coords_flags]
    flags = [x[1] for x in coords_flags]
    return torch.stack(coords), torch.stack(flags)


def pad_coords_image(
        coords_flags: Tuple[torch.Tensor, torch.Tensor],
        max_annotations: int
) -> Tuple[torch.Tensor, torch.Tensor]:
    """
    Pads coordinates tensor and its associated flag tensor, according to the maximum number of annotations.
    """
    coords, flags = coords_flags
    if coords.size(0) == max_annotations:
        return coords, flags
    return torch.cat(
        [
            coords,
            torch.zeros(size=((max_annotations - coords.size(0)), *coords.shape[1:])),
        ]
    ), torch.cat(
        [
            flags,
            torch.full(
                size=((max_annotations - flags.size(0)), flags.size(1)),
                fill_value=False,
            ),
        ]
    )


def get_coords_per_image(
<<<<<<< HEAD
        annotations: pd.DataFrame,
        image_id: int,
        target_classes: List[int],
        num_coords: int,
        original_shape: torch.Size,
        resize: torchvision.transforms.Resize
) -> Tuple[torch.Tensor, torch.Tensor]:
    """
    Generates the coordinates of a given image, considering a pool of classes.
    For each class, the method retrieves all the annotations for the image corresponding to the i-th class
    and extract a certain number of points, if possible. To handle the case in which the image has no annotation
    of a given class, there is a pad tensor, in which a single element indicates whether the point is real or a pad one.

    Arguments:
        annotations: raw annotations.
        image_id: the given image id.
        target_classes: list of class ids.
        num_coords: the number of coordinates to extract for each annotation.
        original_shape: original image shape.
        resize: resize transformation.

    Returns:
        torch.Tensor: coord tensor of shape C x N x K x 2.
        torch.Tensor: flag tensor of shape C x N x K.
    """
    coords_flags = [get_coords_per_image_class(annotations, image_id, class_id, num_coords, original_shape, resize)
                    for class_id in target_classes]
=======
    annotations, image_id, target_classes, num_coords, original_shape, resize
):
    coords_flags = [
        get_coords_per_image_class(
            annotations, image_id, class_id, num_coords, original_shape, resize
        )
        for class_id in target_classes
    ]
>>>>>>> ac977956
    max_annotations = max([x[0].shape[0] for x in coords_flags])
    padded = [pad_coords_image(x, max_annotations) for x in coords_flags]
    coords = [x[0] for x in padded]
    flags = [x[1] for x in padded]
    return torch.stack(coords), torch.stack(flags)


def pad_coords(
        coords_flags: Tuple[torch.Tensor, torch.tensor],
        max_annotations: int
) -> Tuple[torch.Tensor, torch.tensor]:
    """
    Pads coordinates tensor and its associated flag tensor, according to the maximum number of annotations.
    """
    coords, flags = coords_flags
    if coords.size(1) == max_annotations:
        return coords, flags
    coords = coords.permute(1, 0, 2, 3)
    flags = flags.permute(1, 0, 2)
<<<<<<< HEAD
    return torch.cat([coords, torch.zeros(size=((max_annotations - coords.size(0)), *coords.shape[1:]))]).permute(1, 0, 2, 3), \
           torch.cat([flags, torch.full(size=((max_annotations - flags.size(0)), *flags.shape[1:]), fill_value=False)]).permute(1, 0, 2)


def get_prompt_coords(
        annotations: pd.DataFrame,
        target_classes: List[int],
        num_coords: int,
        original_shape: List[torch.Size],
        resize: torchvision.transforms.Resize
) -> Tuple[torch.Tensor, torch.Tensor]:
    """
    Generates the prompt coordinates for a pool of example images and its associated flag tensor.

    Arguments:
        annotations: raw annotations.
        target_classes: list of class ids.
        num_coords: number of coordinates to generate for each annotation.
        original_shape: list of size for each example image
        resize: resize transformation.

    Returns:
        torch.Tensor: coords tensor of shape M x C x N x K x 2.
        torch.Tensor: flag tensor of shape M x C x N x K.
    """
    coords_flags = [get_coords_per_image(annotations, image_id, target_classes, num_coords, original_shape[ix], resize)
                    for ix, image_id in enumerate(annotations["image_id"].unique().tolist())]
=======
    return torch.cat(
        [
            coords,
            torch.zeros(size=((max_annotations - coords.size(0)), *coords.shape[1:])),
        ]
    ).permute(1, 0, 2, 3), torch.cat(
        [
            flags,
            torch.full(
                size=((max_annotations - flags.size(0)), *flags.shape[1:]),
                fill_value=False,
            ),
        ]
    ).permute(
        1, 0, 2
    )


def get_prompt_coords(annotations, target_classes, num_coords, original_shape, resize):
    coords_flags = [
        get_coords_per_image(
            annotations, image_id, target_classes, num_coords, original_shape, resize
        )
        for image_id in annotations["image_id"].unique().tolist()
    ]
>>>>>>> ac977956
    max_annotations = max(x[1].size(1) for x in coords_flags)
    coords_flags = [pad_coords(x, max_annotations) for x in coords_flags]
    coords = [x[0] for x in coords_flags]
    flags = [x[1] for x in coords_flags]
    return torch.stack(coords), torch.stack(flags)


# ------------------------------------------------------------------------------------------------------------------- #
# ---------------------------------------------COLLATE FUNCTIONS----------------------------------------------------- #
# ------------------------------------------------------------------------------------------------------------------- #


def rearrange_classes(
        classes: List[Dict[int, int]]
) -> Dict[int, int]:
    """
    Returns a new dict for class positions in a batch
    """
    distinct_classes = set(itertools.chain(*[list(x.values()) for x in classes]))
    return {val: ix for ix, val in enumerate(distinct_classes, start=1)}


def collate_gt(
        tensor: torch.Tensor,
        original_classes: Dict[int, int],
        new_classes: Dict[int, int]
) -> torch.Tensor:
    """
    Rearranges the ground truth mask for a single query image, replacing the old value of the class with the new one.

    Arguments:
        tensor: original ground truth mask of shape H x W.
        original_classes: dict in which each pair k: v is ith class corresponding to class id.
        new_classes: dict in which each pair k: v is class id corresponding to new jth class.

    Returns:
        torch.Tensor: new ground truth tensor of shape H x W, in which the values are rearranged according with
        new classes dict values.
    """
    for i in range(tensor.size(0)):
        for j in range(tensor.size(0)):
<<<<<<< HEAD
            tensor[i, j] = 0 if tensor[i, j].item() == 0 else new_classes[original_classes[tensor[i, j].item()]]
    return tensor


def collate_mask(
        masks: torch.Tensor,
        flags: torch.Tensor,
        num_classes: int,
        num_examples: int,
        default_dim: int,
) -> Tuple[torch.Tensor, torch.tensor]:
    """
    Rearranges the mask tensor for a single query image, rearranging the shape, according to the classes present in
    the whole batch.

    Arguments:
        tensor: mask tensor of shape M x C_old x H x W, including the masks of all examples of a single query image
                for all the classes referring to it.
        original_classes: dict in which each pair k: v is ith class corresponding to class id.
        new_classes: dict in which each pair k: v is class id corresponding to new jth class.

    Returns:
         torch.Tensor: new mask tensor of shape M x C_new x H x W, including the masks of all examples of a single query
                       image. The ith mask is rearranged such that it will be in jth position, according to the new
                       index in new classes' dict.
    """
    if masks is None:
        return torch.zeros(size=(num_examples, num_classes, default_dim, default_dim)), torch.zeros(size=(num_examples, num_classes))
    m, c, h, w, = masks.shape
    out = torch.zeros(size=(m, num_classes, h, w))
    out_flags = torch.zeros(size=(m, num_classes))
    out[:, :c, :, :] = masks
    out_flags[:, :c] = flags

    return out, out_flags


def collate_bbox(
        bbox: torch.Tensor,
        flag: torch.Tensor,
        num_classes: int,
        max_annotations: int,
        num_examples: int,
) -> Tuple[torch.Tensor, torch.Tensor]:
    """
    Rearranges the bbox tensor and its associated flag tensor for a single query image, according to the classes present
    in the whole batch.

    Arguments:
        bbox: tensor of shape M x C_old x N_old x 4, representing all the bounding boxes associated to the given example
              and the target classes required.
        flag: padding tensor of shape M x C_old x N_old, in which each element indicates whether the bounding box is
              real or a padding one.
        original_classes: dict in which each pair k: v is ith class corresponding to class id.
        new_classes: dict in which each pair k: v is class id corresponding to new jth class.
        max_annotations: maximum number of annotations present in the whole batch.

    Returns:
        torch.Tensor: new bounding box tensor of shape M x C_new x N_new x 4, with C_new equal to the number of elements
                      in new_classes dict and N_new equal to max annotations.
        torch.Tensor: new bounding box flag tensor of shape M x C_new x N_new, with C_new equal to the number of
                      elements in new_classes dict and N_new equal to max annotations.
    """
    if bbox is None:
        return torch.zeros(size=(num_examples, num_classes, max_annotations, 4)), torch.full(size=(num_examples, num_classes, max_annotations), fill_value=False)
    m, c, n, b_dim = bbox.shape
    out_bbox = torch.zeros(size=(m, num_classes, max_annotations, b_dim))
    out_flag = torch.full(size=(m, num_classes, max_annotations), fill_value=False)
    out_bbox[:, :c, :n, :] = bbox
    out_flag[:, :c, :n] = flag
=======
            tensor[i, j] = (
                0
                if tensor[i, j].item() == 0
                else new_classes[original_classes[tensor[i, j].item()]]
            )
    return tensor


def collate_mask(tensor, original_classes, new_classes):
    new_positions = [new_classes[x] - 1 for x in original_classes.values()]
    (
        m,
        c,
        h,
        w,
    ) = tensor.shape
    out = torch.zeros(size=(m, len(new_classes.keys()), h, w))
    out[:, new_positions, :, :] = tensor
    return out


def collate_bbox(bbox, flag, original_classes, new_classes, max_annotations):
    new_positions = [new_classes[x] - 1 for x in original_classes.values()]
    m, c, n, b_dim = bbox.shape
    out_bbox = torch.zeros(size=(m, len(new_classes.keys()), max_annotations, b_dim))
    out_flag = torch.full(
        size=(m, len(new_classes.keys()), max_annotations), fill_value=False
    )
    out_bbox[:, new_positions, :n, :] = bbox
    out_flag[:, new_positions, :n] = flag
>>>>>>> ac977956
    return out_bbox, out_flag


def collate_coords(
        coords: torch.Tensor,
        flag: torch.Tensor,
        num_classes: int,
        max_annotations: int,
        num_examples: int,
        num_points: int,
) -> Tuple[torch.Tensor, torch.Tensor]:
    """
    Rearranges the coordinates tensor and its associated flag tensor for a single query image, according to the classes
    present in the whole batch.

    Arguments:
        coords: tensor of shape M x C_old x N_old x K x 2, representing the coordinates extracted for a single query
                image.
        flag: tensor of shape M x C_old x N_old x K, in which each element indicates whether the generated coordinate
              is real or a pad one.
        original_classes: dict in which each pair k: v is ith class corresponding to class id.
        new_classes: dict in which each pair k: v is class id corresponding to new jth class.
        max_annotations: maximum number of annotations present in the whole batch.

    Returns:
        torch.Tensor: rearranged prompt coords tensor of shape M x C_new x N_new x K x 2, with C_new equal to the number
                      of elements in new_classes dict and N_new equal to max annotations.
        torch.Tensor: new prompt coords flag tensor of shape M x C_new x N_new x K, with C_new equal to the number of
                      elements in new_classes dict and N_new equal to max annotations.
    """
    if coords is None:
        return torch.zeros(size=(num_examples, num_classes, max_annotations, num_points, 2)), torch.full(size=(num_examples, num_classes, max_annotations, num_points), fill_value=False)
    m, c, n, k, c_dim = coords.shape
<<<<<<< HEAD
    out_coords = torch.zeros(size=(m, num_classes, max_annotations, k, c_dim))
    out_flag = torch.full(size=(m, num_classes, max_annotations, k), fill_value=False)
    out_coords[:, :c, :n, :, :] = coords
    out_flag[:, :c, :n, :] = flag
=======
    out_coords = torch.zeros(
        size=(m, len(new_classes.keys()), max_annotations, k, c_dim)
    )
    out_flag = torch.full(
        size=(m, len(new_classes.keys()), max_annotations, k), fill_value=False
    )
    out_coords[:, new_positions, :n, :, :] = coords
    out_flag[:, new_positions, :n, :] = flag
>>>>>>> ac977956
    return out_coords, out_flag<|MERGE_RESOLUTION|>--- conflicted
+++ resolved
@@ -29,19 +29,6 @@
     return len(class_a.intersection(class_b)) / len(class_a.union(class_b))
 
 
-<<<<<<< HEAD
-def convert_polygons(polygons: List[List[float]]) -> List[List[Tuple[int]]]:
-    """
-    Converts a list of polygons, feasible for considering it as a list of coordinates, representing the vertices of a polygon.
-
-    Arguments:
-        polygons (List[List[float]]): list of polygons to be formatted
-
-    Returns:
-        List[List[Tuple[int]]]: list of polygons represented by a couple of vertices.
-    """
-    return [[(int(pol[i]), int(pol[i + 1])) for i in range(0, len(pol), 2)] for pol in polygons]
-=======
 def compute_j_index_n_sets(sets):
     return len(set.intersection(*sets)) / len(set.union(*sets))
 
@@ -50,12 +37,17 @@
     return sum(compute_j_index(a, b) for a, b in combinations(sets, 2)) / (len(sets) * (len(sets) - 1))
 
 
-def convert_polygons(polygons):
-    return [
-        [(int(pol[i]), int(pol[i + 1])) for i in range(0, len(pol), 2)]
-        for pol in polygons
-    ]
->>>>>>> ac977956
+def convert_polygons(polygons: List[List[float]]) -> List[List[Tuple[int]]]:
+    """
+    Converts a list of polygons, feasible for considering it as a list of coordinates, representing the vertices of a polygon.
+
+    Arguments:
+        polygons (List[List[float]]): list of polygons to be formatted
+
+    Returns:
+        List[List[Tuple[int]]]: list of polygons represented by a couple of vertices.
+    """
+    return [[(int(pol[i]), int(pol[i + 1])) for i in range(0, len(pol), 2)] for pol in polygons]
 
 
 def get_mask(
@@ -75,19 +67,13 @@
         torch.Tensor: single mask of shape HxW. Each pixel is 1 if it is part of the annotations, and 0 if not.
     """
     if segmentations == [[]]:  # for empty segmentation
-<<<<<<< HEAD
         return reshape(torch.zeros(img_shape))[0], torch.Tensor([0.0])
     image = Image.new('L', img_shape[1:][::-1], 0)  # due to problem with shapes
-=======
-        return reshape(torch.zeros(img_shape))[0]
-    image = Image.new("L", img_shape[1:][::-1], 0)  # due to problem with shapes
->>>>>>> ac977956
     draw = ImageDraw.Draw(image)
     for pol in convert_polygons(segmentations):
         draw.polygon(pol, outline=1, fill=1)
     mask = np.asarray(image)
     mask = torch.Tensor(mask)
-<<<<<<< HEAD
     return reshape(mask.unsqueeze(dim=0)), torch.Tensor([1.0])
 
 
@@ -146,39 +132,6 @@
     Adds random noise to a bounding box. Each coordinate is perturbed by adding x ~ N(0, std), where std is
     0.1 * abs(x2-x1) or 0.1 * abs(y2 - y1). however, if this number is grater than 20, it is truncated at 20 pixels.
     """
-=======
-    return reshape(mask.unsqueeze(dim=0))
-
-
-def get_mask_per_image(annotations, image_id, image_shape, reshape, target_classes):
-    return torch.stack(
-        [
-            get_mask(
-                image_shape,
-                reshape,
-                itertools.chain(
-                    *annotations[
-                        (annotations.image_id == image_id)
-                        & (annotations.category_id == x)
-                    ].segmentation.tolist()
-                ),
-            )
-            for x in target_classes
-        ]
-    )
-
-
-def get_prompt_mask(annotations, image_shape, reshape, target_classes):
-    return torch.stack(
-        [
-            get_mask_per_image(annotations, x, image_shape, reshape, target_classes)
-            for x in annotations.image_id.unique().tolist()
-        ]
-    )
-
-
-def add_noise(bbox):
->>>>>>> ac977956
     x, y, x1, y1 = bbox
     std_w = abs(x - x1) / 10
     std_h = abs(y - y1) / 10
@@ -197,7 +150,6 @@
     return x + noise_x[0], y + noise_y[0], x1 + noise_x[1], y1 + noise_y[1]
 
 
-<<<<<<< HEAD
 def get_bboxes(
         bboxes_entries: pd.DataFrame,
         image_id: int,
@@ -226,16 +178,6 @@
     ans = torch.cat([
         bbox, torch.zeros((len_bbox - bbox.size(0), 4))
     ], dim=0)
-=======
-def get_bboxes(bboxes_entries, image_id, category_id, len_bbox):
-    bbox = bboxes_entries[
-        (bboxes_entries.image_id == image_id)
-        & (bboxes_entries.category_id == category_id)
-    ]["bbox"].tolist()
-    bbox = list(map(lambda x: add_noise(x), bbox))
-    bbox = torch.Tensor(bbox)
-    ans = torch.cat([bbox, torch.zeros((len_bbox - bbox.size(0), 4))], dim=0)
->>>>>>> ac977956
     if bbox.size(0) == 0:
         flag = torch.full((len_bbox,), fill_value=False)
     elif bbox.size(0) == len_bbox:
@@ -313,7 +255,6 @@
     )
 
 
-<<<<<<< HEAD
 def get_gt(
         annotations: pd.DataFrame,
         image_shape: torch.Size,
@@ -331,10 +272,6 @@
         torch.Tensor: segmentation mask of shape H x W. each value of this matrix represents the membership class.
     """
     gt = Image.new('L', image_shape[1:][::-1], 0)
-=======
-def get_gt(annotations, image_shape, target_classes):
-    gt = Image.new("L", image_shape[1:][::-1], 0)
->>>>>>> ac977956
     draw = ImageDraw.Draw(gt)
     for ix, c in enumerate(target_classes, start=1):
         polygons = convert_polygons(
@@ -349,7 +286,6 @@
     return gt
 
 
-<<<<<<< HEAD
 def load_instances(
         json_path: str
 ) -> Dict:
@@ -357,10 +293,6 @@
     Loads the instances from file.
     """
     with open(json_path) as f:
-=======
-def load_instances(json_path):
-    with open(json_path, "r") as f:
->>>>>>> ac977956
         instances = json.load(f)
     return instances
 
@@ -386,7 +318,6 @@
     """
     if annotation["segmentation"] == [[]]:  # empty segmentation
         return torch.Tensor([0.0, 0.0]), torch.Tensor([False])
-<<<<<<< HEAD
 
     # get the mask with respect to the annotation
     mask = get_mask(img_shape=original_shape, reshape=reshape, segmentations=annotation["segmentation"])[0].squeeze(dim=0)
@@ -399,33 +330,10 @@
                           torch.full(size=((num_coords - coords.size(0)),), fill_value=False)])
 
     # extract the candidates
-=======
-    mask = get_mask(
-        img_shape=original_shape,
-        reshape=reshape,
-        segmentations=annotation["segmentation"],
-    ).squeeze(dim=0)
-    # num_coords = np.random.randint(1, max_num_coords)
-    num_coords = max_num_coords
-    coords = torch.nonzero(mask == 1)
-    if coords.size(0) < num_coords:  # for very small masks
-        return torch.cat(
-            [
-                coords,
-                torch.zeros(size=((num_coords - coords.size(0)), *coords.shape[1:])),
-            ]
-        ), torch.cat(
-            [
-                torch.full(size=(coords.size(0),), fill_value=True),
-                torch.full(size=((num_coords - coords.size(0)),), fill_value=False),
-            ]
-        )
->>>>>>> ac977956
     indexes = np.random.randint(0, coords.size(0), size=num_coords).tolist()
     return coords[indexes], torch.full(size=(num_coords,), fill_value=True)
 
 
-<<<<<<< HEAD
 def get_coords_per_image_class(
         annotations: pd.DataFrame,
         image_id: int,
@@ -455,33 +363,6 @@
                                                                 fill_value=False)
     coords_flags = [get_coords(row, num_coords, original_shape, reshape) for _, row in
                     target_annotations.iterrows()]
-=======
-# forse non serve paddare qui
-def pad_coords_image_class(num_coords, coords, flags):
-    if coords.size(0) == num_coords:
-        return coords, flags
-    return torch.cat(
-        [coords, torch.zeros((num_coords - coords.size(0)), 2)]
-    ), torch.cat(
-        [flags, torch.full(size=((num_coords - coords.size(0)),), fill_value=False)]
-    )
-
-
-def get_coords_per_image_class(
-    annotations, image_id, class_id, num_coords, original_shape, reshape
-):
-    target_annotations = annotations[
-        (annotations.image_id == image_id) & (annotations.category_id == class_id)
-    ]
-    if len(target_annotations) == 0:
-        return torch.zeros(size=(1, num_coords, 2)), torch.full(
-            size=(1, num_coords), fill_value=False
-        )  # aggiungi una coordinata in testa per i punti
-    coords_flags = [
-        get_coords(row, num_coords, original_shape, reshape)
-        for _, row in target_annotations.iterrows()
-    ]
->>>>>>> ac977956
     coords = [x[0] for x in coords_flags]
     flags = [x[1] for x in coords_flags]
     return torch.stack(coords), torch.stack(flags)
@@ -514,7 +395,6 @@
 
 
 def get_coords_per_image(
-<<<<<<< HEAD
         annotations: pd.DataFrame,
         image_id: int,
         target_classes: List[int],
@@ -542,16 +422,6 @@
     """
     coords_flags = [get_coords_per_image_class(annotations, image_id, class_id, num_coords, original_shape, resize)
                     for class_id in target_classes]
-=======
-    annotations, image_id, target_classes, num_coords, original_shape, resize
-):
-    coords_flags = [
-        get_coords_per_image_class(
-            annotations, image_id, class_id, num_coords, original_shape, resize
-        )
-        for class_id in target_classes
-    ]
->>>>>>> ac977956
     max_annotations = max([x[0].shape[0] for x in coords_flags])
     padded = [pad_coords_image(x, max_annotations) for x in coords_flags]
     coords = [x[0] for x in padded]
@@ -571,7 +441,6 @@
         return coords, flags
     coords = coords.permute(1, 0, 2, 3)
     flags = flags.permute(1, 0, 2)
-<<<<<<< HEAD
     return torch.cat([coords, torch.zeros(size=((max_annotations - coords.size(0)), *coords.shape[1:]))]).permute(1, 0, 2, 3), \
            torch.cat([flags, torch.full(size=((max_annotations - flags.size(0)), *flags.shape[1:]), fill_value=False)]).permute(1, 0, 2)
 
@@ -599,33 +468,6 @@
     """
     coords_flags = [get_coords_per_image(annotations, image_id, target_classes, num_coords, original_shape[ix], resize)
                     for ix, image_id in enumerate(annotations["image_id"].unique().tolist())]
-=======
-    return torch.cat(
-        [
-            coords,
-            torch.zeros(size=((max_annotations - coords.size(0)), *coords.shape[1:])),
-        ]
-    ).permute(1, 0, 2, 3), torch.cat(
-        [
-            flags,
-            torch.full(
-                size=((max_annotations - flags.size(0)), *flags.shape[1:]),
-                fill_value=False,
-            ),
-        ]
-    ).permute(
-        1, 0, 2
-    )
-
-
-def get_prompt_coords(annotations, target_classes, num_coords, original_shape, resize):
-    coords_flags = [
-        get_coords_per_image(
-            annotations, image_id, target_classes, num_coords, original_shape, resize
-        )
-        for image_id in annotations["image_id"].unique().tolist()
-    ]
->>>>>>> ac977956
     max_annotations = max(x[1].size(1) for x in coords_flags)
     coords_flags = [pad_coords(x, max_annotations) for x in coords_flags]
     coords = [x[0] for x in coords_flags]
@@ -667,7 +509,6 @@
     """
     for i in range(tensor.size(0)):
         for j in range(tensor.size(0)):
-<<<<<<< HEAD
             tensor[i, j] = 0 if tensor[i, j].item() == 0 else new_classes[original_classes[tensor[i, j].item()]]
     return tensor
 
@@ -738,38 +579,6 @@
     out_flag = torch.full(size=(m, num_classes, max_annotations), fill_value=False)
     out_bbox[:, :c, :n, :] = bbox
     out_flag[:, :c, :n] = flag
-=======
-            tensor[i, j] = (
-                0
-                if tensor[i, j].item() == 0
-                else new_classes[original_classes[tensor[i, j].item()]]
-            )
-    return tensor
-
-
-def collate_mask(tensor, original_classes, new_classes):
-    new_positions = [new_classes[x] - 1 for x in original_classes.values()]
-    (
-        m,
-        c,
-        h,
-        w,
-    ) = tensor.shape
-    out = torch.zeros(size=(m, len(new_classes.keys()), h, w))
-    out[:, new_positions, :, :] = tensor
-    return out
-
-
-def collate_bbox(bbox, flag, original_classes, new_classes, max_annotations):
-    new_positions = [new_classes[x] - 1 for x in original_classes.values()]
-    m, c, n, b_dim = bbox.shape
-    out_bbox = torch.zeros(size=(m, len(new_classes.keys()), max_annotations, b_dim))
-    out_flag = torch.full(
-        size=(m, len(new_classes.keys()), max_annotations), fill_value=False
-    )
-    out_bbox[:, new_positions, :n, :] = bbox
-    out_flag[:, new_positions, :n] = flag
->>>>>>> ac977956
     return out_bbox, out_flag
 
 
@@ -803,19 +612,8 @@
     if coords is None:
         return torch.zeros(size=(num_examples, num_classes, max_annotations, num_points, 2)), torch.full(size=(num_examples, num_classes, max_annotations, num_points), fill_value=False)
     m, c, n, k, c_dim = coords.shape
-<<<<<<< HEAD
     out_coords = torch.zeros(size=(m, num_classes, max_annotations, k, c_dim))
     out_flag = torch.full(size=(m, num_classes, max_annotations, k), fill_value=False)
     out_coords[:, :c, :n, :, :] = coords
     out_flag[:, :c, :n, :] = flag
-=======
-    out_coords = torch.zeros(
-        size=(m, len(new_classes.keys()), max_annotations, k, c_dim)
-    )
-    out_flag = torch.full(
-        size=(m, len(new_classes.keys()), max_annotations, k), fill_value=False
-    )
-    out_coords[:, new_positions, :n, :, :] = coords
-    out_flag[:, new_positions, :n, :] = flag
->>>>>>> ac977956
     return out_coords, out_flag