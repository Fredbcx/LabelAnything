--- conflicted
+++ resolved
@@ -55,9 +55,7 @@
     CLASSES = "classes"
     IMAGE_IDS = "image_ids"
     GROUND_TRUTHS = "ground_truths"
-<<<<<<< HEAD
     CLIP_EMBEDDINGS = "clip_embeddings"
-=======
     
     
 class BatchMetadataKeys(StrEnum):
@@ -85,7 +83,6 @@
     # Put BG class to 1
     flag_examples[:, 0] = 1
     return flag_examples
->>>>>>> 65664ab9
 
 
 def cast_type(input, dtype) -> dict:
