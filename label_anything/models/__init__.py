--- conflicted
+++ resolved
@@ -3,9 +3,6 @@
 # All rights reserved.
 
 # This source code is licensed under the license found in the
-<<<<<<< HEAD
-# LICENSE file in the root directory of this source tree.
-=======
 # LICENSE file in the root directory of this source tree.
 
 from .sam import Sam
@@ -16,4 +13,3 @@
 from .transformer import TwoWayTransformer
 from .build_sam import build_sam_vit_b, build_sam_vit_h, build_sam_vit_l
 from .build_lam import build_lam_vit_b, build_lam_vit_h, build_lam_vit_l
->>>>>>> 136b80fc
