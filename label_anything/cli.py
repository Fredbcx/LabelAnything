--- conflicted
+++ resolved
@@ -3,13 +3,9 @@
     preprocess_images_to_embeddings,
     generate_ground_truths,
 )
-<<<<<<< HEAD
-from label_anything.experiment.experiment import experiment as run_experiment, run as run_single
 from label_anything.preprocess_clip import main as exe_clip_preprocess
-=======
 from label_anything.experiment.experiment import experiment as run_experiment, run as run_single, test as test_fn
 
->>>>>>> 65664ab9
 import click
 from label_anything.experiment.pretraining import main as exe_pretrain_pe
 
